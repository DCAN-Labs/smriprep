{
  "queries": {
    "baseline": {
      "preproc": {
        "datatype": "anat",
        "space": null,
        "desc": "preproc",
        "suffix": "T1w",
        "extension": [
          ".nii.gz",
          ".nii"
        ]
      },
      "mask": {
        "datatype": "anat",
        "space": null,
        "desc": "brain",
        "suffix": "mask",
        "extension": [
          ".nii.gz",
          ".nii"
        ]
      },
      "dseg": {
        "datatype": "anat",
        "space": null,
        "desc": null,
        "suffix": "dseg",
        "extension": [
          ".nii.gz",
          ".nii"
        ]
      },
      "tpms": {
        "datatype": "anat",
        "space": null,
        "label": [
          "GM",
          "WM",
          "CSF"
        ],
        "suffix": "probseg",
        "extension": [
          ".nii.gz",
          ".nii"
        ]
      }
    },
    "transforms": {
      "forward": {
        "datatype": "anat",
        "extension": [
          "h5",
          "txt"
        ],
        "from": "T1w",
        "to": null,
        "suffix": "xfm",
        "mode": "image"
      },
      "reverse": {
        "datatype": "anat",
        "extension": [
          "h5",
          "txt"
        ],
        "from": null,
        "to": "T1w",
        "suffix": "xfm",
        "mode": "image"
      }
    },
    "surfaces": {
      "white": {
        "datatype": "anat",
        "hemi": ["L", "R"],
        "space": null,
        "suffix": "white",
        "extension": ".surf.gii"
      },
      "pial": {
        "datatype": "anat",
        "hemi": ["L", "R"],
        "space": null,
        "suffix": "pial",
        "extension": ".surf.gii"
      },
      "midthickness": {
        "datatype": "anat",
        "hemi": ["L", "R"],
        "space": null,
        "suffix": "midthickness",
        "extension": ".surf.gii"
      },
      "sphere": {
        "datatype": "anat",
        "hemi": ["L", "R"],
        "space": null,
        "desc": null,
        "suffix": "sphere",
        "extension": ".surf.gii"
      },
      "thickness": {
        "datatype": "anat",
        "hemi": ["L", "R"],
        "space": null,
        "suffix": "thickness",
        "extension": ".shape.gii"
      },
      "sulc": {
        "datatype": "anat",
        "hemi": ["L", "R"],
        "space": null,
        "suffix": "sulc",
        "extension": ".shape.gii"
      },
      "curv": {
        "datatype": "anat",
        "hemi": ["L", "R"],
        "space": null,
        "suffix": "curv",
        "extension": ".shape.gii"
      },
      "sphere_reg": {
        "datatype": "anat",
        "hemi": ["L", "R"],
        "space": null,
        "desc": "reg",
        "suffix": "sphere",
        "extension": ".surf.gii"
      },
      "sphere_reg_fsLR": {
        "datatype": "anat",
        "hemi": ["L", "R"],
        "space": "fsLR",
        "desc": "reg",
        "suffix": "sphere",
        "extension": ".surf.gii"
      },
      "sphere_reg_msm": {
        "datatype": "anat",
        "hemi": ["L", "R"],
        "space": "fsLR",
        "desc": "msmsulc",
        "suffix": "sphere",
        "extension": ".surf.gii"
      }
    },
    "masks": {
      "anat_ribbon": {
        "datatype": "anat",
        "desc": "ribbon",
        "suffix": "mask",
<<<<<<< HEAD
        "extension": [
          ".nii.gz",
          ".nii"
        ]
=======
        "extension": "nii.gz"
      },
      "sphere_reg_fsLR": {
        "datatype" : "anat",
        "hemi": ["L", "R"],
        "space": "fsLR",
        "desc": "reg",
        "suffix": "sphere",
        "extension": "surf.gii"
>>>>>>> 1b3da52c
      }
    }
  },
  "patterns": [
    "sub-{subject}[/ses-{session}]/{datatype<anat>|anat}/sub-{subject}[_ses-{session}][_acq-{acquisition}][_ce-{ceagent}][_rec-{reconstruction}][_space-{space}][_desc-{desc}]_{suffix<T1w|T2w|T1rho|T1map|T2map|T2star|FLAIR|FLASH|PDmap|PD|PDT2|dseg|inplaneT[12]|angio>}.{extension<nii|nii.gz|json>|nii.gz}",
    "sub-{subject}[/ses-{session}]/{datatype<anat>|anat}/sub-{subject}[_ses-{session}][_acq-{acquisition}][_ce-{ceagent}][_rec-{reconstruction}]_from-{from}_to-{to}_mode-{mode<image|points>|image}_{suffix<xfm>|xfm}.{extension<txt|h5>}",
    "sub-{subject}[/ses-{session}]/{datatype<anat>|anat}/sub-{subject}[_ses-{session}][_acq-{acquisition}][_ce-{ceagent}][_rec-{reconstruction}]_hemi-{hemi<L|R>}[_space-{space}][_desc-{desc}]_{suffix<white|smoothwm|pial|midthickness|inflated|vinflated|sphere|flat|thickness|sulc|curv>}.{extension<surf.gii|shape.gii>}",
    "sub-{subject}[/ses-{session}]/{datatype<anat>|anat}/sub-{subject}[_ses-{session}][_acq-{acquisition}][_ce-{ceagent}][_rec-{reconstruction}][_space-{space}]_desc-{desc}_{suffix<mask>|mask}.{extension<nii|nii.gz|json>|nii.gz}",
    "sub-{subject}[/ses-{session}]/{datatype<anat>|anat}/sub-{subject}[_ses-{session}][_acq-{acquisition}][_ce-{ceagent}][_rec-{reconstruction}][_space-{space}]_label-{label}[_desc-{desc}]_{suffix<probseg>|probseg}.{extension<nii|nii.gz|json>|nii.gz}"
  ]
}<|MERGE_RESOLUTION|>--- conflicted
+++ resolved
@@ -151,23 +151,10 @@
         "datatype": "anat",
         "desc": "ribbon",
         "suffix": "mask",
-<<<<<<< HEAD
         "extension": [
           ".nii.gz",
           ".nii"
         ]
-=======
-        "extension": "nii.gz"
-      },
-      "sphere_reg_fsLR": {
-        "datatype" : "anat",
-        "hemi": ["L", "R"],
-        "space": "fsLR",
-        "desc": "reg",
-        "suffix": "sphere",
-        "extension": "surf.gii"
->>>>>>> 1b3da52c
-      }
     }
   },
   "patterns": [
