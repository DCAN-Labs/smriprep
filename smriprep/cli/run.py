--- conflicted
+++ resolved
@@ -176,15 +176,10 @@
     warnings.showwarning = _warn_redirect
 
     # Precedence: --fs-license-file, $FS_LICENSE, default_license
-<<<<<<< HEAD
-    license_file = opts.fs_license_file or os.getenv('FS_LICENSE')
-    if not check_valid_fs_license(lic=license_file):
-=======
     if opts.fs_license_file is not None:
         os.environ["FS_LICENSE"] = os.path.abspath(opts.fs_license_file)
 
     if not check_valid_fs_license():
->>>>>>> 626f4f17
         raise RuntimeError(
             'ERROR: a valid license file is required for FreeSurfer to run. '
             'sMRIPrep looked for an existing license file at several paths, in this '
