# emacs: -*- mode: python; py-indent-offset: 4; indent-tabs-mode: nil -*-
# vi: set ft=python sts=4 ts=4 sw=4 et:
#
# Copyright 2021 The NiPreps Developers <nipreps@gmail.com>
#
# Licensed under the Apache License, Version 2.0 (the "License");
# you may not use this file except in compliance with the License.
# You may obtain a copy of the License at
#
#     http://www.apache.org/licenses/LICENSE-2.0
#
# Unless required by applicable law or agreed to in writing, software
# distributed under the License is distributed on an "AS IS" BASIS,
# WITHOUT WARRANTIES OR CONDITIONS OF ANY KIND, either express or implied.
# See the License for the specific language governing permissions and
# limitations under the License.
#
# We support and encourage derived works from this project, please read
# about our expectations at
#
#     https://www.nipreps.org/community/licensing/
#
"""
Surface preprocessing workflows.

**sMRIPrep** uses FreeSurfer to reconstruct surfaces from T1w/T2w
structural images.

"""
import typing as ty
from nipype.pipeline import engine as pe
from nipype.interfaces.base import Undefined
from nipype.interfaces import (
    io as nio,
    utility as niu,
    freesurfer as fs,
    workbench as wb,
)

from smriprep.interfaces.surf import MakeRibbon

from ..data import load_resource
from ..interfaces.freesurfer import ReconAll, MakeMidthickness

from niworkflows.engine.workflows import LiterateWorkflow as Workflow
from niworkflows.interfaces.freesurfer import (
    FSDetectInputs,
    FSInjectBrainExtracted,
    PatchedRobustRegister as RobustRegister,
    RefineBrainMask,
)
from niworkflows.interfaces.nitransforms import ConcatenateXFMs
import templateflow.api as tf
from ..interfaces.workbench import CreateSignedDistanceVolume


def init_surface_recon_wf(
    *,
<<<<<<< HEAD
    omp_nthreads,
    hires,
    fs_reuse_base=False,
    name="surface_recon_wf"
=======
    omp_nthreads: int,
    hires: bool,
    precomputed: dict,
    name="surface_recon_wf",
>>>>>>> 6995f332
):
    r"""
    Reconstruct anatomical surfaces using FreeSurfer's ``recon-all``.

    Reconstruction is performed in three phases.
    The first phase initializes the subject with T1w and T2w (if available)
    structural images and performs basic reconstruction (``autorecon1``) with the
    exception of skull-stripping.
    For example, a subject with only one session with T1w and T2w images
    would be processed by the following command::

        $ recon-all -sd <output dir>/freesurfer -subjid sub-<subject_label> \
            -i <bids-root>/sub-<subject_label>/anat/sub-<subject_label>_T1w.nii.gz \
            -T2 <bids-root>/sub-<subject_label>/anat/sub-<subject_label>_T2w.nii.gz \
            -autorecon1 \
            -noskullstrip -noT2pial -noFLAIRpial

    The second phase imports an externally computed skull-stripping mask.
    This workflow refines the external brainmask using the internal mask
    implicit the the FreeSurfer's ``aseg.mgz`` segmentation,
    to reconcile ANTs' and FreeSurfer's brain masks.

    First, the ``aseg.mgz`` mask from FreeSurfer is refined in two
    steps, using binary morphological operations:

      1. With a binary closing operation the sulci are included
         into the mask. This results in a smoother brain mask
         that does not exclude deep, wide sulci.

      2. Fill any holes (typically, there could be a hole next to
         the pineal gland and the corpora quadrigemina if the great
         cerebral brain is segmented out).

    Second, the brain mask is grown, including pixels that have a high likelihood
    to the GM tissue distribution:

      3. Dilate and subtract the brain mask, defining the region to search for candidate
         pixels that likely belong to cortical GM.

      4. Pixels found in the search region that are labeled as GM by ANTs
         (during ``antsBrainExtraction.sh``) are directly added to the new mask.

      5. Otherwise, estimate GM tissue parameters locally in  patches of ``ww`` size,
         and test the likelihood of the pixel to belong in the GM distribution.

    This procedure is inspired on mindboggle's solution to the problem:
    https://github.com/nipy/mindboggle/blob/7f91faaa7664d820fe12ccc52ebaf21d679795e2/mindboggle/guts/segment.py#L1660

    The final phase resumes reconstruction, using the T2w image to assist
    in finding the pial surface, if available.
    See :py:func:`~smriprep.workflows.surfaces.init_autorecon_resume_wf` for details.

    Memory annotations for FreeSurfer are based off `their documentation
    <https://surfer.nmr.mgh.harvard.edu/fswiki/SystemRequirements>`_.
    They specify an allocation of 4GB per subject. Here we define 5GB
    to have a certain margin.

    Workflow Graph
        .. workflow::
            :graph2use: orig
            :simple_form: yes

            from smriprep.workflows.surfaces import init_surface_recon_wf
            wf = init_surface_recon_wf(omp_nthreads=1, hires=True, precomputed={})

    Parameters
    ----------
    omp_nthreads : int
        Maximum number of threads an individual process may use
    hires : bool
        Enable sub-millimeter preprocessing in FreeSurfer
    fs_reuse_base : bool
        Adjust pipeline to reuse base template
        of an existing longitudinal freesurfer output

    Inputs
    ------
    t1w
        List of T1-weighted structural images
    t2w
        List of T2-weighted structural images (only first used)
    flair
        List of FLAIR images
    skullstripped_t1
        Skull-stripped T1-weighted image (or mask of image)
    subjects_dir
        FreeSurfer SUBJECTS_DIR
    subject_id
        FreeSurfer subject ID

    Outputs
    -------
    subjects_dir
        FreeSurfer SUBJECTS_DIR
    subject_id
        FreeSurfer subject ID
    fsnative2t1w_xfm
        LTA-style affine matrix translating from FreeSurfer-conformed subject space to T1w

    See also
    --------
    * :py:func:`~smriprep.workflows.surfaces.init_autorecon_resume_wf`

    """
    workflow = Workflow(name=name)
    workflow.__desc__ = """\
Brain surfaces were reconstructed using `recon-all` [FreeSurfer {fs_ver},
RRID:SCR_001847, @fs_reconall], and the brain mask estimated
previously was refined with a custom variation of the method to reconcile
ANTs-derived and FreeSurfer-derived segmentations of the cortical
gray-matter of Mindboggle [RRID:SCR_002438, @mindboggle].
""".format(
        fs_ver=fs.Info().looseversion() or "<ver>"
    )

    inputnode = pe.Node(
        niu.IdentityInterface(
            fields=[
                "t1w",
                "t2w",
                "flair",
                "skullstripped_t1",
                "subjects_dir",
                "subject_id",
            ]
        ),
        name="inputnode",
    )
    outputnode = pe.Node(
        niu.IdentityInterface(
            fields=[
                "subjects_dir",
                "subject_id",
                "t1w2fsnative_xfm",
                "fsnative2t1w_xfm",
            ]
        ),
        name="outputnode",
    )

<<<<<<< HEAD
    fsnative2t1w_xfm = pe.Node(
        RobustRegister(auto_sens=True, est_int_scale=True), name="fsnative2t1w_xfm"
=======
    recon_config = pe.Node(FSDetectInputs(hires_enabled=hires), name="recon_config")

    fov_check = pe.Node(niu.Function(function=_check_cw256), name="fov_check")
    fov_check.inputs.default_flags = ['-noskullstrip', '-noT2pial', '-noFLAIRpial']

    autorecon1 = pe.Node(
        ReconAll(directive="autorecon1", openmp=omp_nthreads),
        name="autorecon1",
        n_procs=omp_nthreads,
        mem_gb=5,
    )
    autorecon1.interface._can_resume = False
    autorecon1.interface._always_run = True

    skull_strip_extern = pe.Node(FSInjectBrainExtracted(), name="skull_strip_extern")

    autorecon_resume_wf = init_autorecon_resume_wf(omp_nthreads=omp_nthreads)

    get_surfaces = pe.Node(nio.FreeSurferSource(), name="get_surfaces")

    midthickness = pe.MapNode(
        MakeMidthickness(thickness=True, distance=0.5, out_name="midthickness"),
        iterfield="in_file",
        name="midthickness",
>>>>>>> 6995f332
    )

<<<<<<< HEAD
    gifti_surface_wf = init_gifti_surface_wf()
=======
    save_midthickness = pe.Node(nio.DataSink(parameterization=False), name="save_midthickness")
>>>>>>> 6995f332

    sync = pe.Node(
        niu.Function(
            function=_extract_fs_fields,
            output_names=['subjects_dir', 'subject_id'],
        ),
        name="sync",
    )

    if not fs_reuse_base:

        recon_config = pe.Node(FSDetectInputs(hires_enabled=hires), name="recon_config")

        fov_check = pe.Node(niu.Function(function=_check_cw256), name="fov_check")
        fov_check.inputs.default_flags = ['-noskullstrip', '-noT2pial', '-noFLAIRpial']

        autorecon1 = pe.Node(
            ReconAll(directive="autorecon1", openmp=omp_nthreads),
            name="autorecon1",
            n_procs=omp_nthreads,
            mem_gb=5,
        )
        autorecon1.interface._can_resume = False
        autorecon1.interface._always_run = True

        skull_strip_extern = pe.Node(FSInjectBrainExtracted(), name="skull_strip_extern")

        autorecon_resume_wf = init_autorecon_resume_wf(omp_nthreads=omp_nthreads)

        # fmt:off
        workflow.connect([
            # Configuration
            (inputnode, recon_config, [('t1w', 't1w_list'),
                                       ('t2w', 't2w_list'),
                                       ('flair', 'flair_list')]),
            # Passing subjects_dir / subject_id enforces serial order
            (inputnode, autorecon1, [('subjects_dir', 'subjects_dir'),
                                     ('subject_id', 'subject_id')]),
            (autorecon1, skull_strip_extern, [
                ('subjects_dir', 'subjects_dir'),
                ('subject_id', 'subject_id')]),
            (skull_strip_extern, autorecon_resume_wf, [
                ('subjects_dir', 'inputnode.subjects_dir'),
                ('subject_id', 'inputnode.subject_id')]),
            (autorecon_resume_wf, gifti_surface_wf, [
                ('outputnode.subjects_dir', 'inputnode.subjects_dir'),
                ('outputnode.subject_id', 'inputnode.subject_id')]),
            # Reconstruction phases
            (inputnode, autorecon1, [('t1w', 'T1_files')]),
            (inputnode, fov_check, [('t1w', 'in_files')]),
            (fov_check, autorecon1, [('out', 'flags')]),
            (recon_config, autorecon1, [
                ('t2w', 'T2_file'),
                ('flair', 'FLAIR_file'),
                ('hires', 'hires'),
                # First run only (recon-all saves expert options)
                ('mris_inflate', 'mris_inflate')]),
            (inputnode, skull_strip_extern, [
                ('skullstripped_t1', 'in_brain')]),
            (recon_config, autorecon_resume_wf, [
                ('use_t2w', 'inputnode.use_T2'),
                ('use_flair', 'inputnode.use_FLAIR')]),
            (autorecon1, fsnative2t1w_xfm, [('T1', 'source_file')]),
            (autorecon_resume_wf, aseg_to_native_wf, [
                ('outputnode.subjects_dir', 'inputnode.subjects_dir'),
                ('outputnode.subject_id', 'inputnode.subject_id')]),
            (autorecon_resume_wf, aparc_to_native_wf, [
                ('outputnode.subjects_dir', 'inputnode.subjects_dir'),
                ('outputnode.subject_id', 'inputnode.subject_id')]),
            # Output
            (autorecon_resume_wf, outputnode, [
                ('outputnode.subjects_dir', 'subjects_dir'),
                ('outputnode.subject_id', 'subject_id')]),
        ])
        # fmt:on
    else:
        fs_base_inputs = pe.Node(
            nio.FreeSurferSource(),
            name='fs_base_inputs'
        )

        # fmt:off
        workflow.connect([
            (inputnode, fs_base_inputs, [('subjects_dir', 'subjects_dir'),
                                         ('subject_id', 'subject_id')]),
            (inputnode, gifti_surface_wf, [
                ('subjects_dir', 'inputnode.subjects_dir'),
                ('subject_id', 'inputnode.subject_id')]),
            (fs_base_inputs, fsnative2t1w_xfm, [('T1', 'source_file')]),

            (inputnode, aseg_to_native_wf, [
                ('subjects_dir', 'inputnode.subjects_dir'),
                ('subject_id', 'inputnode.subject_id')]),

            (inputnode, aparc_to_native_wf, [
                ('subjects_dir', 'inputnode.subjects_dir'),
                ('subject_id', 'inputnode.subject_id')]),
            # Output
            (inputnode, outputnode, [('subjects_dir', 'subjects_dir'),
                                     ('subject_id', 'subject_id')]),
        ])
        # fmt:on

    # fmt:off
    workflow.connect([
<<<<<<< HEAD
        # Construct transform from FreeSurfer conformed image to sMRIPrep
        # reoriented image
        (inputnode, fsnative2t1w_xfm, [('t1w', 'target_file')]),
        (fsnative2t1w_xfm, t1w2fsnative_xfm, [('out_reg_file', 'in_lta')]),
=======
        # Configuration
        (inputnode, recon_config, [('t1w', 't1w_list'),
                                   ('t2w', 't2w_list'),
                                   ('flair', 'flair_list')]),
        # Passing subjects_dir / subject_id enforces serial order
        (inputnode, autorecon1, [('subjects_dir', 'subjects_dir'),
                                 ('subject_id', 'subject_id')]),
        (autorecon1, skull_strip_extern, [('subjects_dir', 'subjects_dir'),
                                          ('subject_id', 'subject_id')]),
        (skull_strip_extern, autorecon_resume_wf, [('subjects_dir', 'inputnode.subjects_dir'),
                                                   ('subject_id', 'inputnode.subject_id')]),
        # Reconstruction phases
        (inputnode, autorecon1, [('t1w', 'T1_files')]),
        (inputnode, fov_check, [('t1w', 'in_files')]),
        (fov_check, autorecon1, [('out', 'flags')]),
        (recon_config, autorecon1, [('t2w', 'T2_file'),
                                    ('flair', 'FLAIR_file'),
                                    ('hires', 'hires'),
                                    # First run only (recon-all saves expert options)
                                    ('mris_inflate', 'mris_inflate')]),
        (inputnode, skull_strip_extern, [('skullstripped_t1', 'in_brain')]),
        (recon_config, autorecon_resume_wf, [('use_t2w', 'inputnode.use_T2'),
                                             ('use_flair', 'inputnode.use_FLAIR')]),
        # Generate mid-thickness surfaces
        (autorecon_resume_wf, get_surfaces, [
            ('outputnode.subjects_dir', 'subjects_dir'),
            ('outputnode.subject_id', 'subject_id'),
        ]),
        (autorecon_resume_wf, save_midthickness, [
            ('outputnode.subjects_dir', 'base_directory'),
            ('outputnode.subject_id', 'container'),
        ]),
        (get_surfaces, midthickness, [
            ('white', 'in_file'),
            ('graymid', 'graymid'),
        ]),
        (midthickness, save_midthickness, [('out_file', 'surf.@graymid')]),
        # Output
        (save_midthickness, sync, [('out_file', 'filenames')]),
        (sync, outputnode, [('subjects_dir', 'subjects_dir'),
                            ('subject_id', 'subject_id')]),
    ])
    # fmt:on

    if "fsnative" not in precomputed.get("transforms", {}):
        fsnative2t1w_xfm = pe.Node(
            RobustRegister(auto_sens=True, est_int_scale=True), name="fsnative2t1w_xfm"
        )

        # fmt:off
        workflow.connect([
            (inputnode, fsnative2t1w_xfm, [('t1w', 'target_file')]),
            (autorecon1, fsnative2t1w_xfm, [('T1', 'source_file')]),
            (fsnative2t1w_xfm, outputnode, [('out_reg_file', 'fsnative2t1w_xfm')]),
        ])
        # fmt:on

    return workflow


def init_refinement_wf(*, name="refinement_wf"):
    r"""
    Refine ANTs brain extraction with FreeSurfer segmentation

    Workflow Graph
        .. workflow::
            :graph2use: orig
            :simple_form: yes

            from smriprep.workflows.surfaces import init_refinement_wf
            wf = init_refinement_wf()

    Inputs
    ------
    subjects_dir
        FreeSurfer SUBJECTS_DIR
    subject_id
        FreeSurfer subject ID
    fsnative2t1w_xfm
        LTA-style affine matrix translating from FreeSurfer-conformed subject space to T1w
    reference_image
        Input
    t2w
        List of T2-weighted structural images (only first used)
    flair
        List of FLAIR images
    skullstripped_t1
        Skull-stripped T1-weighted image (or mask of image)
    ants_segs
        Brain tissue segmentation from ANTS ``antsBrainExtraction.sh``
    corrected_t1
        INU-corrected, merged T1-weighted image
    subjects_dir
        FreeSurfer SUBJECTS_DIR
    subject_id
        FreeSurfer subject ID

    Outputs
    -------
    subjects_dir
        FreeSurfer SUBJECTS_DIR
    subject_id
        FreeSurfer subject ID
    t1w2fsnative_xfm
        LTA-style affine matrix translating from T1w to FreeSurfer-conformed subject space
    fsnative2t1w_xfm
        LTA-style affine matrix translating from FreeSurfer-conformed subject space to T1w
    out_brainmask
        Refined brainmask, derived from FreeSurfer's ``aseg`` volume

    See also
    --------
    * :py:func:`~smriprep.workflows.surfaces.init_autorecon_resume_wf`

    """
    workflow = Workflow(name=name)
    workflow.__desc__ = """\
Brain surfaces were reconstructed using `recon-all` [FreeSurfer {fs_ver},
RRID:SCR_001847, @fs_reconall], and the brain mask estimated
previously was refined with a custom variation of the method to reconcile
ANTs-derived and FreeSurfer-derived segmentations of the cortical
gray-matter of Mindboggle [RRID:SCR_002438, @mindboggle].
""".format(
        fs_ver=fs.Info().looseversion() or "<ver>"
    )

    inputnode = pe.Node(
        niu.IdentityInterface(
            fields=[
                "reference_image",
                "ants_segs",
                "fsnative2t1w_xfm",
                "subjects_dir",
                "subject_id",
            ]
        ),
        name="inputnode",
    )
    outputnode = pe.Node(
        niu.IdentityInterface(
            fields=[
                "out_brainmask",
            ]
        ),
        name="outputnode",
    )

    aseg_to_native_wf = init_segs_to_native_wf()
    refine = pe.Node(RefineBrainMask(), name="refine")

    # fmt:off
    workflow.connect([
>>>>>>> 6995f332
        # Refine ANTs mask, deriving new mask from FS' aseg
        (inputnode, aseg_to_native_wf, [
            ('subjects_dir', 'inputnode.subjects_dir'),
            ('subject_id', 'inputnode.subject_id'),
            ('reference_image', 'inputnode.in_file'),
            ('fsnative2t1w_xfm', 'inputnode.fsnative2t1w_xfm'),
        ]),
        (inputnode, refine, [('reference_image', 'in_anat'),
                             ('ants_segs', 'in_ants')]),
<<<<<<< HEAD
        (inputnode, aseg_to_native_wf, [('corrected_t1', 'inputnode.in_file')]),
        (fsnative2t1w_xfm, aseg_to_native_wf, [('out_reg_file', 'inputnode.fsnative2t1w_xfm')]),
        (inputnode, aparc_to_native_wf, [('corrected_t1', 'inputnode.in_file')]),

        (fsnative2t1w_xfm, aparc_to_native_wf, [('out_reg_file', 'inputnode.fsnative2t1w_xfm')]),
        (aseg_to_native_wf, refine, [('outputnode.out_file', 'in_aseg')]),

        # Output
        (gifti_surface_wf, outputnode, [('outputnode.surfaces', 'surfaces'),
                                        ('outputnode.morphometrics', 'morphometrics'),
                                        ('outputnode.midthickness', 'midthickness'),
                                        ('outputnode.pial', 'pial'),
                                        ('outputnode.white', 'white'),
                                        ('outputnode.inflated', 'inflated'),
                                        ('outputnode.thickness', 'thickness'),
                                        ('outputnode.sulc', 'sulc'),
                                        ('outputnode.curv', 'curv')]),
        (t1w2fsnative_xfm, outputnode, [('out_lta', 't1w2fsnative_xfm')]),
        (fsnative2t1w_xfm, outputnode, [('out_reg_file', 'fsnative2t1w_xfm')]),
=======
        (aseg_to_native_wf, refine, [('outputnode.out_file', 'in_aseg')]),
>>>>>>> 6995f332
        (refine, outputnode, [('out_file', 'out_brainmask')]),
    ])
    # fmt:on

    return workflow


def init_autorecon_resume_wf(*, omp_nthreads, name="autorecon_resume_wf"):
    r"""
    Resume recon-all execution, assuming the `-autorecon1` stage has been completed.

    In order to utilize resources efficiently, this is broken down into seven
    sub-stages; after the first stage, the second and third stages may be run
    simultaneously, and the fifth and sixth stages may be run simultaneously,
    if resources permit; the fourth stage must be run prior to the fifth and
    sixth, and the seventh must be run after::

        $ recon-all -sd <output dir>/freesurfer -subjid sub-<subject_label> \
            -autorecon2-volonly
        $ recon-all -sd <output dir>/freesurfer -subjid sub-<subject_label> \
            -autorecon-hemi lh -T2pial \
            -noparcstats -noparcstats2 -noparcstats3 -nohyporelabel -nobalabels
        $ recon-all -sd <output dir>/freesurfer -subjid sub-<subject_label> \
            -autorecon-hemi rh -T2pial \
            -noparcstats -noparcstats2 -noparcstats3 -nohyporelabel -nobalabels
        $ recon-all -sd <output dir>/freesurfer -subjid sub-<subject_label> \
            -cortribbon
        $ recon-all -sd <output dir>/freesurfer -subjid sub-<subject_label> \
            -autorecon-hemi lh -nohyporelabel
        $ recon-all -sd <output dir>/freesurfer -subjid sub-<subject_label> \
            -autorecon-hemi rh -nohyporelabel
        $ recon-all -sd <output dir>/freesurfer -subjid sub-<subject_label> \
            -autorecon3

    The parcellation statistics steps are excluded from the second and third
    stages, because they require calculation of the cortical ribbon volume
    (the fourth stage).
    Hypointensity relabeling is excluded from hemisphere-specific steps to avoid
    race conditions, as it is a volumetric operation.

    Workflow Graph
        .. workflow::
            :graph2use: orig
            :simple_form: yes

            from smriprep.workflows.surfaces import init_autorecon_resume_wf
            wf = init_autorecon_resume_wf(omp_nthreads=1)

    Inputs
    ------
    subjects_dir
        FreeSurfer SUBJECTS_DIR
    subject_id
        FreeSurfer subject ID
    use_T2
        Refine pial surface using T2w image
    use_FLAIR
        Refine pial surface using FLAIR image

    Outputs
    -------
    subjects_dir
        FreeSurfer SUBJECTS_DIR
    subject_id
        FreeSurfer subject ID

    """
    workflow = Workflow(name=name)

    inputnode = pe.Node(
        niu.IdentityInterface(fields=["subjects_dir", "subject_id", "use_T2", "use_FLAIR"]),
        name="inputnode",
    )

    outputnode = pe.Node(
        niu.IdentityInterface(fields=["subjects_dir", "subject_id"]), name="outputnode"
    )

    # FreeSurfer 7.3 removed gcareg from autorecon2-volonly
    # Adding it directly in would force it to run every time
    gcareg = pe.Node(
        ReconAll(directive=Undefined, steps=["gcareg"], openmp=omp_nthreads),
        n_procs=omp_nthreads,
        mem_gb=5,
        name="gcareg",
    )
    gcareg.interface._always_run = True

    autorecon2_vol = pe.Node(
        ReconAll(directive="autorecon2-volonly", openmp=omp_nthreads),
        n_procs=omp_nthreads,
        mem_gb=5,
        name="autorecon2_vol",
    )
    autorecon2_vol.interface._always_run = True

    autorecon_surfs = pe.MapNode(
        ReconAll(
            directive="autorecon-hemi",
            flags=[
                "-noparcstats",
                "-noparcstats2",
                "-noparcstats3",
                "-nohyporelabel",
                "-nobalabels",
            ],
            openmp=omp_nthreads,
        ),
        iterfield="hemi",
        n_procs=omp_nthreads,
        mem_gb=5,
        name="autorecon_surfs",
    )
    autorecon_surfs.inputs.hemi = ["lh", "rh"]
    autorecon_surfs.interface._always_run = True

    # -cortribbon is a prerequisite for -parcstats, -parcstats2, -parcstats3
    # Claiming two threads because pial refinement can be split by hemisphere
    # if -T2pial or -FLAIRpial is enabled.
    # Parallelizing by hemisphere saves ~30 minutes over simply enabling
    # OpenMP on an 8 core machine.
    cortribbon = pe.Node(
        ReconAll(directive=Undefined, steps=["cortribbon"], parallel=True),
        n_procs=2,
        name="cortribbon",
    )
    cortribbon.interface._always_run = True

    # -parcstats* can be run per-hemisphere
    # -hyporelabel is volumetric, even though it's part of -autorecon-hemi
    parcstats = pe.MapNode(
        ReconAll(directive="autorecon-hemi", flags=["-nohyporelabel"], openmp=omp_nthreads),
        iterfield="hemi",
        n_procs=omp_nthreads,
        mem_gb=5,
        name="parcstats",
    )
    parcstats.inputs.hemi = ["lh", "rh"]
    parcstats.interface._always_run = True

    # Runs: -hyporelabel -aparc2aseg -apas2aseg -segstats -wmparc
    # All volumetric, so don't
    autorecon3 = pe.Node(
        ReconAll(directive="autorecon3", openmp=omp_nthreads),
        n_procs=omp_nthreads,
        mem_gb=5,
        name="autorecon3",
    )
    autorecon3.interface._always_run = True

    def _dedup(in_list):
        vals = set(in_list)
        if len(vals) > 1:
            raise ValueError(f"Non-identical values can't be deduplicated:\n{in_list!r}")
        return vals.pop()

    # fmt:off
    workflow.connect([
        (inputnode, cortribbon, [('use_T2', 'use_T2'),
                                 ('use_FLAIR', 'use_FLAIR')]),
        (inputnode, gcareg, [('subjects_dir', 'subjects_dir'),
                             ('subject_id', 'subject_id')]),
        (gcareg, autorecon2_vol, [('subjects_dir', 'subjects_dir'),
                                  ('subject_id', 'subject_id')]),
        (autorecon2_vol, autorecon_surfs, [('subjects_dir', 'subjects_dir'),
                                           ('subject_id', 'subject_id')]),
        (autorecon_surfs, cortribbon, [(('subjects_dir', _dedup), 'subjects_dir'),
                                       (('subject_id', _dedup), 'subject_id')]),
        (cortribbon, parcstats, [('subjects_dir', 'subjects_dir'),
                                 ('subject_id', 'subject_id')]),
        (parcstats, autorecon3, [(('subjects_dir', _dedup), 'subjects_dir'),
                                 (('subject_id', _dedup), 'subject_id')]),
        (autorecon3, outputnode, [('subjects_dir', 'subjects_dir'),
                                  ('subject_id', 'subject_id')]),
    ])
    # fmt:on

    return workflow


def init_surface_derivatives_wf(
    *,
    cifti_output: ty.Literal["91k", "170k", False] = False,
    name="surface_derivatives_wf",
):
    r"""
    Generate sMRIPrep derivatives from FreeSurfer derivatives

    Workflow Graph
        .. workflow::
            :graph2use: orig
            :simple_form: yes

            from smriprep.workflows.surfaces import init_surface_derivatives_wf
            wf = init_surface_derivatives_wf()

    Inputs
    ------
    reference
        Reference image in native T1w space, for defining a resampling grid
    fsnative2t1w_xfm
        LTA-style affine matrix translating from FreeSurfer-conformed subject space to T1w
    subjects_dir
        FreeSurfer SUBJECTS_DIR
    subject_id
        FreeSurfer subject ID

    Outputs
    -------
    surfaces
        GIFTI surfaces for gray/white matter boundary, pial surface,
        midthickness (or graymid) surface, and inflated surfaces
    morphometrics
        GIFTIs of cortical thickness, curvature, and sulcal depth
    out_aseg
        FreeSurfer's aseg segmentation, in native T1w space
    out_aparc
        FreeSurfer's aparc+aseg segmentation, in native T1w space

    See also
    --------
    * :py:func:`~smriprep.workflows.surfaces.init_gifti_surface_wf`

    """
    workflow = Workflow(name=name)

    inputnode = pe.Node(
        niu.IdentityInterface(
            fields=[
                "subjects_dir",
                "subject_id",
                "fsnative2t1w_xfm",
                "reference",
            ]
        ),
        name="inputnode",
    )
    outputnode = pe.Node(
        niu.IdentityInterface(
            fields=[
                "inflated",
                "curv",
                "out_aseg",
                "out_aparc",
                "cifti_morph",
                "cifti_metadata",
            ]
        ),
        name="outputnode",
    )

    gifti_surfaces_wf = init_gifti_surfaces_wf(surfaces=["inflated"])
    gifti_morph_wf = init_gifti_morphometrics_wf(morphometrics=["curv"])
    aseg_to_native_wf = init_segs_to_native_wf()
    aparc_to_native_wf = init_segs_to_native_wf(segmentation="aparc_aseg")

    # fmt:off
    workflow.connect([
        # Configuration
        (inputnode, gifti_surfaces_wf, [
            ('subjects_dir', 'inputnode.subjects_dir'),
            ('subject_id', 'inputnode.subject_id'),
            ('fsnative2t1w_xfm', 'inputnode.fsnative2t1w_xfm'),
        ]),
        (inputnode, gifti_morph_wf, [
            ('subjects_dir', 'inputnode.subjects_dir'),
            ('subject_id', 'inputnode.subject_id'),
        ]),
        (inputnode, aseg_to_native_wf, [
            ('subjects_dir', 'inputnode.subjects_dir'),
            ('subject_id', 'inputnode.subject_id'),
            ('reference', 'inputnode.in_file'),
            ('fsnative2t1w_xfm', 'inputnode.fsnative2t1w_xfm'),
        ]),
        (inputnode, aparc_to_native_wf, [
            ('subjects_dir', 'inputnode.subjects_dir'),
            ('subject_id', 'inputnode.subject_id'),
            ('reference', 'inputnode.in_file'),
            ('fsnative2t1w_xfm', 'inputnode.fsnative2t1w_xfm'),
        ]),

        # Output
        (gifti_surfaces_wf, outputnode, [('outputnode.inflated', 'inflated')]),
        (aseg_to_native_wf, outputnode, [('outputnode.out_file', 'out_aseg')]),
        (aparc_to_native_wf, outputnode, [('outputnode.out_file', 'out_aparc')]),
        (gifti_morph_wf, outputnode, [('outputnode.curv', 'curv')]),
    ])
    # fmt:on

    if cifti_output:
        morph_grayords_wf = init_morph_grayords_wf(grayord_density=cifti_output)
        # fmt:off
        workflow.connect([
            (inputnode, morph_grayords_wf, [
                ('subject_id', 'inputnode.subject_id'),
                ('subjects_dir', 'inputnode.subjects_dir'),
            ]),
            (morph_grayords_wf, outputnode, [
                ("outputnode.cifti_morph", "cifti_morph"),
                ("outputnode.cifti_metadata", "cifti_metadata"),
            ]),
        ])
        # fmt:on

    return workflow


def init_fsLR_reg_wf(*, name="fsLR_reg_wf"):
    """Generate GIFTI registration files to fsLR space"""
    from ..interfaces.workbench import SurfaceSphereProjectUnproject

    workflow = Workflow(name=name)

    inputnode = pe.Node(niu.IdentityInterface(["sphere_reg", "sulc"]), name="inputnode")
    outputnode = pe.Node(niu.IdentityInterface(["sphere_reg_fsLR"]), name="outputnode")

    # Via
    # ${CARET7DIR}/wb_command -surface-sphere-project-unproject
    #   "$AtlasSpaceFolder"/"$NativeFolder"/"$Subject"."$Hemisphere".sphere.reg.native.surf.gii
    #   "$AtlasSpaceFolder"/fsaverage/"$Subject"."$Hemisphere".sphere."$HighResMesh"k_fs_"$Hemisphere".surf.gii
    #   "$AtlasSpaceFolder"/fsaverage/"$Subject"."$Hemisphere".def_sphere."$HighResMesh"k_fs_"$Hemisphere".surf.gii
    #   "$AtlasSpaceFolder"/"$NativeFolder"/"$Subject"."$Hemisphere".sphere.reg.reg_LR.native.surf.gii
    project_unproject = pe.MapNode(
        SurfaceSphereProjectUnproject(),
        iterfield=["sphere_in", "sphere_project_to", "sphere_unproject_from"],
        name="project_unproject",
    )
    atlases = load_resource('atlases')
    project_unproject.inputs.sphere_project_to = [
        atlases / 'fs_L' / 'fsaverage.L.sphere.164k_fs_L.surf.gii',
        atlases / 'fs_R' / 'fsaverage.R.sphere.164k_fs_R.surf.gii',
    ]
    project_unproject.inputs.sphere_unproject_from = [
        atlases / 'fs_L' / 'fs_L-to-fs_LR_fsaverage.L_LR.spherical_std.164k_fs_L.surf.gii',
        atlases / 'fs_R' / 'fs_R-to-fs_LR_fsaverage.R_LR.spherical_std.164k_fs_R.surf.gii',
    ]

    # fmt:off
    workflow.connect([
        (inputnode, project_unproject, [('sphere_reg', 'sphere_in')]),
        (project_unproject, outputnode, [('sphere_out', 'sphere_reg_fsLR')]),
    ])
    # fmt:on

    return workflow


def init_msm_sulc_wf(*, sloppy: bool = False, name: str = 'msm_sulc_wf'):
    """Run MSMSulc registration to fsLR surfaces, per hemisphere."""
    from ..interfaces.msm import MSM
    from ..interfaces.workbench import (
        SurfaceAffineRegression,
        SurfaceApplyAffine,
        SurfaceModifySphere,
    )

    workflow = Workflow(name=name)
    inputnode = pe.Node(
        niu.IdentityInterface(fields=['sulc', 'sphere', 'sphere_reg_fsLR']),
        name='inputnode',
    )
    outputnode = pe.Node(niu.IdentityInterface(fields=['sphere_reg_fsLR']), name='outputnode')

    # 0) Calculate affine
    # ${CARET7DIR}/wb_command -surface-affine-regression \
    # $SUB.L.sphere.native.surf.gii  \
    # $SUB.sphere.reg.reg_LR.native.surf.gii \
    # "$AtlasSpaceFolder"/"$NativeFolder"/MSMSulc/${Hemisphere}.mat
    regress_affine = pe.MapNode(
        SurfaceAffineRegression(),
        iterfield=['in_surface', 'target_surface'],
        name='regress_affine',
    )

    # 1) Apply affine to native sphere:
    # wb_command -surface-apply-affine \
    # ${SUB}.L.sphere.native.surf.gii \
    # L.mat \
    # ${SUB}.L.sphere_rot.native.surf.gii
    apply_surface_affine = pe.MapNode(
        SurfaceApplyAffine(),
        iterfield=['in_surface', 'in_affine'],
        name='apply_surface_affine',
    )

    # Fix for oblongated sphere
    modify_sphere = pe.MapNode(
        SurfaceModifySphere(radius=100),
        iterfield=['in_surface'],
        name='modify_sphere',
    )

    # 2) Run MSMSulc
    # ./msm_centos_v3 --conf=MSMSulcStrainFinalconf \
    # --inmesh=${SUB}.${HEMI}.sphere_rot.native.surf.gii
    # --refmesh=fsaverage.${HEMI}_LR.spherical_std.164k_fs_LR.surf.gii
    # --indata=sub-${SUB}_ses-${SES}_hemi-${HEMI)_sulc.shape.gii \
    # --refdata=tpl-fsaverage_hemi-${HEMI}_den-164k_sulc.shape.gii \
    # --out=${HEMI}. --verbose
    msm_conf = load_resource(f'msm/MSMSulcStrain{"Sloppy" if sloppy else "Final"}conf')
    msmsulc = pe.MapNode(
        MSM(verbose=True, config_file=msm_conf),
        iterfield=['in_mesh', 'reference_mesh', 'in_data', 'reference_data', 'out_base'],
        name='msmsulc',
        mem_gb=2,
    )
    msmsulc.inputs.out_base = ['lh.', 'rh.']  # To placate Path2BIDS
    msmsulc.inputs.reference_mesh = [
        str(
            tf.get(
                'fsaverage',
                hemi=hemi,
                density='164k',
                desc='std',
                suffix='sphere',
                extension='.surf.gii',
            )
        )
        for hemi in 'LR'
    ]
    msmsulc.inputs.reference_data = [
        str(
            tf.get(
                'fsaverage',
                hemi=hemi,
                density='164k',
                suffix='sulc',
                extension='.shape.gii',
            )
        )
        for hemi in 'LR'
    ]
    # fmt:off
    workflow.connect([
        (inputnode, regress_affine, [('sphere', 'in_surface'),
                                     ('sphere_reg_fsLR', 'target_surface')]),
        (inputnode, apply_surface_affine, [('sphere', 'in_surface')]),
        (regress_affine, apply_surface_affine, [('out_affine', 'in_affine')]),
        (apply_surface_affine, modify_sphere, [('out_surface', 'in_surface')]),
        (inputnode, msmsulc, [('sulc', 'in_data')]),
        (modify_sphere, msmsulc, [('out_surface', 'in_mesh')]),
        (msmsulc, outputnode, [('warped_mesh', 'sphere_reg_fsLR')]),
    ])
    # fmt:on
    return workflow


def init_gifti_surfaces_wf(
    *,
    surfaces: ty.List[str] = ["pial", "midthickness", "inflated", "white"],
    to_scanner: bool = True,
    name: str = "gifti_surface_wf",
):
    r"""
    Prepare GIFTI surfaces from a FreeSurfer subjects directory.

    The default surfaces are ``lh/rh.pial``, ``lh/rh.midthickness``,
    ``lh/rh.inflated``, and ``lh/rh.white``.

    Vertex coordinates are :py:class:`transformed
    <smriprep.interfaces.NormalizeSurf>` to align with native T1w space
    when ``fsnative2t1w_xfm`` is provided.

    Workflow Graph
        .. workflow::
            :graph2use: orig
            :simple_form: yes

            from smriprep.workflows.surfaces import init_gifti_surfaces_wf
            wf = init_gifti_surfaces_wf()

    Inputs
    ------
    subjects_dir
        FreeSurfer SUBJECTS_DIR
    subject_id
        FreeSurfer subject ID
    fsnative2t1w_xfm
        LTA formatted affine transform file

    Outputs
    -------
    surfaces
        GIFTI surfaces for all requested surfaces
    ``<surface>``
        Left and right GIFTIs for each surface passed to ``surfaces``

    """
    from ..interfaces.surf import NormalizeSurf

    workflow = Workflow(name=name)

    inputnode = pe.Node(
        niu.IdentityInterface(["subjects_dir", "subject_id", "fsnative2t1w_xfm"]),
        name="inputnode",
    )
    outputnode = pe.Node(niu.IdentityInterface(["surfaces", *surfaces]), name="outputnode")

    get_surfaces = pe.Node(
        niu.Function(function=_get_surfaces, output_names=surfaces),
        name="get_surfaces",
    )
    get_surfaces.inputs.surfaces = surfaces

    surface_list = pe.Node(
        niu.Merge(len(surfaces), ravel_inputs=True),
        name="surface_list",
        run_without_submitting=True,
    )
    fs2gii = pe.MapNode(
        fs.MRIsConvert(out_datatype="gii", to_scanner=to_scanner),
        iterfield="in_file",
        name="fs2gii",
    )
    fix_surfs = pe.MapNode(NormalizeSurf(), iterfield="in_file", name="fix_surfs")

    surface_groups = pe.Node(
        niu.Split(splits=[2] * len(surfaces)),
        name="surface_groups",
        run_without_submitting=True,
    )

    # fmt:off
    workflow.connect([
        (inputnode, get_surfaces, [('subjects_dir', 'subjects_dir'),
                                   ('subject_id', 'subject_id')]),
        (get_surfaces, surface_list, [
            (surf, f'in{i}') for i, surf in enumerate(surfaces, start=1)
        ]),
        (surface_list, fs2gii, [('out', 'in_file')]),
        (fs2gii, fix_surfs, [('converted', 'in_file')]),
        (fix_surfs, outputnode, [('out_file', 'surfaces')]),
        (fix_surfs, surface_groups, [('out_file', 'inlist')]),
        (surface_groups, outputnode, [
            (f'out{i}', surf) for i, surf in enumerate(surfaces, start=1)
        ]),
    ])
    # fmt:on
    return workflow


def init_gifti_morphometrics_wf(
    *,
    morphometrics: ty.List[str] = ["thickness", "curv", "sulc"],
    name: str = "gifti_morphometrics_wf",
):
    r"""
    Prepare GIFTI shape files from morphometrics found in a FreeSurfer subjects
    directory.

    The default morphometrics are ``lh/rh.thickness``, ``lh/rh.curv``, and
    ``lh/rh.sulc``.

    Workflow Graph
        .. workflow::
            :graph2use: orig
            :simple_form: yes

            from smriprep.workflows.surfaces import init_gifti_morphometrics_wf
            wf = init_gifti_morphometrics_wf()

    Inputs
    ------
    subjects_dir
        FreeSurfer SUBJECTS_DIR
    subject_id
        FreeSurfer subject ID
    fsnative2t1w_xfm
        LTA formatted affine transform file (inverse)

    Outputs
    -------
    morphometrics
        GIFTI shape files for all requested morphometrics
    ``<morphometric>``
        Left and right GIFTIs for each morphometry type passed to ``morphometrics``

    """
    from ..interfaces.freesurfer import MRIsConvertData

    workflow = Workflow(name=name)

    inputnode = pe.Node(
        niu.IdentityInterface(["subjects_dir", "subject_id"]),
        name="inputnode",
    )
    outputnode = pe.Node(
        niu.IdentityInterface(
            [
                "morphometrics",
                *morphometrics,
            ]
        ),
        name="outputnode",
    )

    get_subject = pe.Node(nio.FreeSurferSource(), name="get_surfaces")

    morphometry_list = pe.Node(
        niu.Merge(len(morphometrics), ravel_inputs=True),
        name="surfmorph_list",
        run_without_submitting=True,
    )
    morphs2gii = pe.MapNode(
        MRIsConvertData(out_datatype="gii"),
        iterfield="scalarcurv_file",
        name="morphs2gii",
    )

    morph_groups = pe.Node(
        niu.Split(splits=[2] * len(morphometrics)),
        name="morph_groups",
        run_without_submitting=True,
    )

    # fmt:off
    workflow.connect([
        (inputnode, get_subject, [('subjects_dir', 'subjects_dir'),
                                  ('subject_id', 'subject_id')]),
        (get_subject, morphometry_list, [
            ((morph, _sorted_by_basename), f'in{i}')
            for i, morph in enumerate(morphometrics, start=1)
        ]),
        (morphometry_list, morphs2gii, [('out', 'scalarcurv_file')]),
        (morphs2gii, outputnode, [('converted', 'morphometrics')]),
        # Output individual surfaces as well
        (morphs2gii, morph_groups, [('converted', 'inlist')]),
        (morph_groups, outputnode, [
            (f'out{i}', surf) for i, surf in enumerate(morphometrics, start=1)
        ]),
    ])
    # fmt:on
    return workflow


def init_segs_to_native_wf(*, name="segs_to_native", segmentation="aseg"):
    """
    Get a segmentation from FreeSurfer conformed space into native T1w space.

    Workflow Graph
        .. workflow::
            :graph2use: orig
            :simple_form: yes

            from smriprep.workflows.surfaces import init_segs_to_native_wf
            wf = init_segs_to_native_wf()

    Parameters
    ----------
    segmentation
        The name of a segmentation ('aseg' or 'aparc_aseg' or 'wmparc')

    Inputs
    ------
    in_file
        Anatomical, merged T1w image after INU correction
    subjects_dir
        FreeSurfer SUBJECTS_DIR
    subject_id
        FreeSurfer subject ID
    fsnative2t1w_xfm
        LTA-style affine matrix translating from FreeSurfer-conformed subject space to T1w

    Outputs
    -------
    out_file
        The selected segmentation, after resampling in native space

    """
    workflow = Workflow(name=f"{name}_{segmentation}")
    inputnode = pe.Node(
        niu.IdentityInterface(["in_file", "subjects_dir", "subject_id", "fsnative2t1w_xfm"]),
        name="inputnode",
    )
    outputnode = pe.Node(niu.IdentityInterface(["out_file"]), name="outputnode")
    # Extract the aseg and aparc+aseg outputs
    fssource = pe.Node(nio.FreeSurferSource(), name="fs_datasource")

    lta = pe.Node(ConcatenateXFMs(out_fmt="fs"), name="lta", run_without_submitting=True)

    # Resample from T1.mgz to T1w.nii.gz, applying any offset in fsnative2t1w_xfm,
    # and convert to NIfTI while we're at it
    resample = pe.Node(
        fs.ApplyVolTransform(transformed_file="seg.nii.gz", interp="nearest"),
        name="resample",
    )

    if segmentation.startswith("aparc"):
        if segmentation == "aparc_aseg":

            def _sel(x):
                return [parc for parc in x if "aparc+" in parc][0]  # noqa

        elif segmentation == "aparc_a2009s":

            def _sel(x):
                return [parc for parc in x if "a2009s+" in parc][0]  # noqa

        elif segmentation == "aparc_dkt":

            def _sel(x):
                return [parc for parc in x if "DKTatlas+" in parc][0]  # noqa

        segmentation = (segmentation, _sel)

    # fmt:off
    workflow.connect([
        (inputnode, fssource, [
            ('subjects_dir', 'subjects_dir'),
            ('subject_id', 'subject_id')]),
        (inputnode, lta, [('in_file', 'reference'),
                          ('fsnative2t1w_xfm', 'in_xfms')]),
        (fssource, lta, [('T1', 'moving')]),
        (inputnode, resample, [('in_file', 'target_file')]),
        (fssource, resample, [(segmentation, 'source_file')]),
        (lta, resample, [('out_xfm', 'lta_file')]),
        (resample, outputnode, [('transformed_file', 'out_file')]),
    ])
    # fmt:on
    return workflow


def init_anat_ribbon_wf(name="anat_ribbon_wf"):
    """Create anatomical ribbon mask

    Workflow Graph

        .. workflow::
            :graph2use: orig
            :simple_form: yes

            from smriprep.workflows.surfaces import init_anat_ribbon_wf
            wf = init_anat_ribbon_wf()

    Inputs
    ------
    white
        Left and right gray/white surfaces (as GIFTI files)
    pial
        Left and right pial surfaces (as GIFTI files)
    ref_file
        Reference image (one 3D volume) to define the target space

    Outputs
    -------
    anat_ribbon
        Cortical gray matter mask, sampled into ``ref_file`` space
    """
    DEFAULT_MEMORY_MIN_GB = 0.01
    workflow = pe.Workflow(name=name)

    inputnode = pe.Node(
        niu.IdentityInterface(fields=["white", "pial", "ref_file"]),
        name="inputnode",
    )
    outputnode = pe.Node(niu.IdentityInterface(fields=["anat_ribbon"]), name="outputnode")

    create_wm_distvol = pe.MapNode(
        CreateSignedDistanceVolume(),
        iterfield=["surf_file"],
        name="create_wm_distvol",
    )

    create_pial_distvol = pe.MapNode(
        CreateSignedDistanceVolume(),
        iterfield=["surf_file"],
        name="create_pial_distvol",
    )

    make_ribbon = pe.Node(MakeRibbon(), name="make_ribbon", mem_gb=DEFAULT_MEMORY_MIN_GB)

    # fmt: off
    workflow.connect(
        [
            (inputnode, create_wm_distvol, [
                ("white", "surf_file"),
                ("ref_file", "ref_file"),
            ]),
            (inputnode, create_pial_distvol, [
                ("pial", "surf_file"),
                ("ref_file", "ref_file"),
            ]),
            (create_wm_distvol, make_ribbon, [("out_file", "white_distvols")]),
            (create_pial_distvol, make_ribbon, [("out_file", "pial_distvols")]),
            (make_ribbon, outputnode, [("ribbon", "anat_ribbon")]),
        ]
    )
    # fmt: on
    return workflow


def init_morph_grayords_wf(
    grayord_density: ty.Literal['91k', '170k'],
    name: str = "morph_grayords_wf",
):
    """
    Sample Grayordinates files onto the fsLR atlas.

    Outputs are in CIFTI2 format.

    Workflow Graph
        .. workflow::
            :graph2use: colored
            :simple_form: yes

            from smriprep.workflows.surfaces import init_morph_grayords_wf
            wf = init_morph_grayords_wf(grayord_density="91k")

    Parameters
    ----------
    grayord_density : :obj:`str`
        Either `91k` or `170k`, representing the total of vertices or *grayordinates*.
    name : :obj:`str`
        Unique name for the subworkflow (default: ``"morph_grayords_wf"``)

    Inputs
    ------
    subject_id : :obj:`str`
        FreeSurfer subject ID
    subjects_dir : :obj:`str`
        FreeSurfer SUBJECTS_DIR

    Outputs
    -------
    cifti_morph : :obj:`list` of :obj:`str`
        Paths of CIFTI dscalar files
    cifti_metadata : :obj:`list` of :obj:`str`
        Paths to JSON files containing metadata corresponding to ``cifti_morph``

    """
    import templateflow.api as tf
    from niworkflows.engine.workflows import LiterateWorkflow as Workflow
    from smriprep.interfaces.cifti import GenerateDScalar

    workflow = Workflow(name=name)
    workflow.__desc__ = f"""\
*Grayordinate* "dscalar" files [@hcppipelines] containing {grayord_density} samples were
also generated using the highest-resolution ``fsaverage`` as an intermediate standardized
surface space.
"""

    fslr_density = "32k" if grayord_density == "91k" else "59k"

    inputnode = pe.Node(
        niu.IdentityInterface(fields=["subject_id", "subjects_dir"]),
        name="inputnode",
    )

    outputnode = pe.Node(
        niu.IdentityInterface(fields=["cifti_morph", "cifti_metadata"]),
        name="outputnode",
    )

    get_surfaces = pe.Node(nio.FreeSurferSource(), name="get_surfaces")

    surfmorph_list = pe.Node(
        niu.Merge(3, ravel_inputs=True),
        name="surfmorph_list",
        run_without_submitting=True,
    )

    surf2surf = pe.MapNode(
        fs.SurfaceTransform(target_subject="fsaverage", target_type="gii"),
        iterfield=["source_file", "hemi"],
        name="surf2surf",
        mem_gb=0.01,
    )
    surf2surf.inputs.hemi = ["lh", "rh"] * 3

    # Setup Workbench command. LR ordering for hemi can be assumed, as it is imposed
    # by the iterfield of the MapNode in the surface sampling workflow above.
    resample = pe.MapNode(
        wb.MetricResample(method="ADAP_BARY_AREA", area_metrics=True),
        name="resample",
        iterfield=[
            "in_file",
            "out_file",
            "new_sphere",
            "new_area",
            "current_sphere",
            "current_area",
        ],
    )
    resample.inputs.current_sphere = [
        str(
            tf.get(
                "fsaverage",
                hemi=hemi,
                density="164k",
                desc="std",
                suffix="sphere",
                extension=".surf.gii",
            )
        )
        for hemi in "LR"
    ] * 3
    resample.inputs.current_area = [
        str(
            tf.get(
                "fsaverage",
                hemi=hemi,
                density="164k",
                desc="vaavg",
                suffix="midthickness",
                extension=".shape.gii",
            )
        )
        for hemi in "LR"
    ] * 3
    resample.inputs.new_sphere = [
        str(
            tf.get(
                "fsLR",
                space="fsaverage",
                hemi=hemi,
                density=fslr_density,
                suffix="sphere",
                extension=".surf.gii",
            )
        )
        for hemi in "LR"
    ] * 3
    resample.inputs.new_area = [
        str(
            tf.get(
                "fsLR",
                hemi=hemi,
                density=fslr_density,
                desc="vaavg",
                suffix="midthickness",
                extension=".shape.gii",
            )
        )
        for hemi in "LR"
    ] * 3
    resample.inputs.out_file = [
        f"space-fsLR_hemi-{h}_den-{grayord_density}_{morph}.shape.gii"
        # Order: curv-L, curv-R, sulc-L, sulc-R, thickness-L, thickness-R
        for morph in ('curv', 'sulc', 'thickness')
        for h in "LR"
    ]

    gen_cifti = pe.MapNode(
        GenerateDScalar(
            grayordinates=grayord_density,
        ),
        iterfield=['scalar_name', 'scalar_surfs'],
        name="gen_cifti",
    )
    gen_cifti.inputs.scalar_name = ['curv', 'sulc', 'thickness']

    # fmt: off
    workflow.connect([
        (inputnode, get_surfaces, [
            ('subject_id', 'subject_id'),
            ('subjects_dir', 'subjects_dir'),
        ]),
        (inputnode, surf2surf, [
            ('subject_id', 'source_subject'),
            ('subjects_dir', 'subjects_dir'),
        ]),
        (get_surfaces, surfmorph_list, [
            (('curv', _sorted_by_basename), 'in1'),
            (('sulc', _sorted_by_basename), 'in2'),
            (('thickness', _sorted_by_basename), 'in3'),
        ]),
        (surfmorph_list, surf2surf, [('out', 'source_file')]),
        (surf2surf, resample, [('out_file', 'in_file')]),
        (resample, gen_cifti, [
            (("out_file", _collate), "scalar_surfs")]),
        (gen_cifti, outputnode, [("out_file", "cifti_morph"),
                                 ("out_metadata", "cifti_metadata")]),
    ])
    # fmt: on

    return workflow


def _check_cw256(in_files, default_flags):
    import numpy as np
    from nibabel.funcs import concat_images

    if isinstance(in_files, str):
        in_files = [in_files]
    summary_img = concat_images(in_files)
    fov = np.array(summary_img.shape[:3]) * summary_img.header.get_zooms()[:3]
    flags = list(default_flags)
    if np.any(fov > 256):
        flags.append("-cw256")
    return flags


def _sorted_by_basename(inlist):
    from os.path import basename

    return sorted(inlist, key=lambda x: str(basename(x)))


def _collate(files):
    return [files[i : i + 2] for i in range(0, len(files), 2)]


def _extract_fs_fields(filenames: str | list[str]) -> tuple[str, str]:
    from pathlib import Path

    if isinstance(filenames, str):
        filenames = [filenames]
    paths = [Path(fn) for fn in filenames]
    sub_dir = paths[0].parent.parent
    subjects_dir, subject_id = sub_dir.parent, sub_dir.name
    assert all(path == subjects_dir / subject_id / 'surf' / path.name for path in paths)
    return str(subjects_dir), subject_id


def _get_surfaces(subjects_dir: str, subject_id: str, surfaces: list[str]) -> tuple[list[str]]:
    """
    Get a list of FreeSurfer surface files for a given subject.

    If ``midthickness`` is requested but not present in the directory,
    ``graymid`` will be returned instead. For surfaces with dots (``.``) in
    their names, pass the name with underscores (``_``).

    Parameters
    ----------
    subjects_dir
        FreeSurfer SUBJECTS_DIR
    subject_id
        FreeSurfer subject ID
    surfaces
        List of surfaces to fetch

    Returns
    -------
    tuple
        A list of surfaces for each requested surface, sorted

    """
    from pathlib import Path

    expanded_surfaces = surfaces.copy()
    if "midthickness" in surfaces:
        expanded_surfaces.append("graymid")

    surf_dir = Path(subjects_dir) / subject_id / "surf"
    all_surfs = {
        surface: sorted(
            str(fn)
            for fn in surf_dir.glob(f"[lr]h.{surface.replace('_', '.')}")
        )
        for surface in expanded_surfaces
    }

    if all_surfs.get("graymid") and not all_surfs.get("midthickness"):
        all_surfs["midthickness"] = all_surfs.pop("graymid")

    ret = tuple(all_surfs[surface] for surface in surfaces)
    return ret if len(ret) > 1 else ret[0]<|MERGE_RESOLUTION|>--- conflicted
+++ resolved
@@ -56,17 +56,11 @@
 
 def init_surface_recon_wf(
     *,
-<<<<<<< HEAD
-    omp_nthreads,
-    hires,
-    fs_reuse_base=False,
-    name="surface_recon_wf"
-=======
     omp_nthreads: int,
     hires: bool,
+    fs_reuse_base: bool,
     precomputed: dict,
     name="surface_recon_wf",
->>>>>>> 6995f332
 ):
     r"""
     Reconstruct anatomical surfaces using FreeSurfer's ``recon-all``.
@@ -207,10 +201,6 @@
         name="outputnode",
     )
 
-<<<<<<< HEAD
-    fsnative2t1w_xfm = pe.Node(
-        RobustRegister(auto_sens=True, est_int_scale=True), name="fsnative2t1w_xfm"
-=======
     recon_config = pe.Node(FSDetectInputs(hires_enabled=hires), name="recon_config")
 
     fov_check = pe.Node(niu.Function(function=_check_cw256), name="fov_check")
@@ -235,14 +225,9 @@
         MakeMidthickness(thickness=True, distance=0.5, out_name="midthickness"),
         iterfield="in_file",
         name="midthickness",
->>>>>>> 6995f332
-    )
-
-<<<<<<< HEAD
-    gifti_surface_wf = init_gifti_surface_wf()
-=======
+    )
+
     save_midthickness = pe.Node(nio.DataSink(parameterization=False), name="save_midthickness")
->>>>>>> 6995f332
 
     sync = pe.Node(
         niu.Function(
@@ -281,45 +266,35 @@
             # Passing subjects_dir / subject_id enforces serial order
             (inputnode, autorecon1, [('subjects_dir', 'subjects_dir'),
                                      ('subject_id', 'subject_id')]),
-            (autorecon1, skull_strip_extern, [
-                ('subjects_dir', 'subjects_dir'),
-                ('subject_id', 'subject_id')]),
-            (skull_strip_extern, autorecon_resume_wf, [
-                ('subjects_dir', 'inputnode.subjects_dir'),
-                ('subject_id', 'inputnode.subject_id')]),
-            (autorecon_resume_wf, gifti_surface_wf, [
-                ('outputnode.subjects_dir', 'inputnode.subjects_dir'),
-                ('outputnode.subject_id', 'inputnode.subject_id')]),
+            (autorecon1, skull_strip_extern, [('subjects_dir', 'subjects_dir'),
+                                              ('subject_id', 'subject_id')]),
+            (skull_strip_extern, autorecon_resume_wf, [('subjects_dir', 'inputnode.subjects_dir'),
+                                                       ('subject_id', 'inputnode.subject_id')]),
             # Reconstruction phases
             (inputnode, autorecon1, [('t1w', 'T1_files')]),
             (inputnode, fov_check, [('t1w', 'in_files')]),
             (fov_check, autorecon1, [('out', 'flags')]),
-            (recon_config, autorecon1, [
-                ('t2w', 'T2_file'),
-                ('flair', 'FLAIR_file'),
-                ('hires', 'hires'),
-                # First run only (recon-all saves expert options)
-                ('mris_inflate', 'mris_inflate')]),
-            (inputnode, skull_strip_extern, [
-                ('skullstripped_t1', 'in_brain')]),
-            (recon_config, autorecon_resume_wf, [
-                ('use_t2w', 'inputnode.use_T2'),
-                ('use_flair', 'inputnode.use_FLAIR')]),
-            (autorecon1, fsnative2t1w_xfm, [('T1', 'source_file')]),
-            (autorecon_resume_wf, aseg_to_native_wf, [
-                ('outputnode.subjects_dir', 'inputnode.subjects_dir'),
-                ('outputnode.subject_id', 'inputnode.subject_id')]),
-            (autorecon_resume_wf, aparc_to_native_wf, [
-                ('outputnode.subjects_dir', 'inputnode.subjects_dir'),
-                ('outputnode.subject_id', 'inputnode.subject_id')]),
-            # Output
-            (autorecon_resume_wf, outputnode, [
+            (recon_config, autorecon1, [('t2w', 'T2_file'),
+                                        ('flair', 'FLAIR_file'),
+                                        ('hires', 'hires'),
+                                        # First run only (recon-all saves expert options)
+                                        ('mris_inflate', 'mris_inflate')]),
+            (inputnode, skull_strip_extern, [('skullstripped_t1', 'in_brain')]),
+            (recon_config, autorecon_resume_wf, [('use_t2w', 'inputnode.use_T2'),
+                                                 ('use_flair', 'inputnode.use_FLAIR')]),
+            # Generate mid-thickness surfaces
+            (autorecon_resume_wf, get_surfaces, [
                 ('outputnode.subjects_dir', 'subjects_dir'),
-                ('outputnode.subject_id', 'subject_id')]),
+                ('outputnode.subject_id', 'subject_id'),
+            ]),
+            (autorecon_resume_wf, save_midthickness, [
+                ('outputnode.subjects_dir', 'base_directory'),
+                ('outputnode.subject_id', 'container'),
+            ]),
         ])
         # fmt:on
     else:
-        fs_base_inputs = pe.Node(
+        fs_base_inputs = autorecon1 = pe.Node(
             nio.FreeSurferSource(),
             name='fs_base_inputs'
         )
@@ -328,64 +303,21 @@
         workflow.connect([
             (inputnode, fs_base_inputs, [('subjects_dir', 'subjects_dir'),
                                          ('subject_id', 'subject_id')]),
-            (inputnode, gifti_surface_wf, [
-                ('subjects_dir', 'inputnode.subjects_dir'),
-                ('subject_id', 'inputnode.subject_id')]),
-            (fs_base_inputs, fsnative2t1w_xfm, [('T1', 'source_file')]),
-
-            (inputnode, aseg_to_native_wf, [
-                ('subjects_dir', 'inputnode.subjects_dir'),
-                ('subject_id', 'inputnode.subject_id')]),
-
-            (inputnode, aparc_to_native_wf, [
-                ('subjects_dir', 'inputnode.subjects_dir'),
-                ('subject_id', 'inputnode.subject_id')]),
-            # Output
-            (inputnode, outputnode, [('subjects_dir', 'subjects_dir'),
-                                     ('subject_id', 'subject_id')]),
+            # Generate mid-thickness surfaces
+            (inputnode, get_surfaces, [
+                ('subjects_dir', 'subjects_dir'),
+                ('subject_id', 'subject_id'),
+            ]),
+            (inputnode, save_midthickness, [
+                ('subjects_dir', 'base_directory'),
+                ('subject_id', 'container'),
+            ]),
         ])
         # fmt:on
 
+
     # fmt:off
     workflow.connect([
-<<<<<<< HEAD
-        # Construct transform from FreeSurfer conformed image to sMRIPrep
-        # reoriented image
-        (inputnode, fsnative2t1w_xfm, [('t1w', 'target_file')]),
-        (fsnative2t1w_xfm, t1w2fsnative_xfm, [('out_reg_file', 'in_lta')]),
-=======
-        # Configuration
-        (inputnode, recon_config, [('t1w', 't1w_list'),
-                                   ('t2w', 't2w_list'),
-                                   ('flair', 'flair_list')]),
-        # Passing subjects_dir / subject_id enforces serial order
-        (inputnode, autorecon1, [('subjects_dir', 'subjects_dir'),
-                                 ('subject_id', 'subject_id')]),
-        (autorecon1, skull_strip_extern, [('subjects_dir', 'subjects_dir'),
-                                          ('subject_id', 'subject_id')]),
-        (skull_strip_extern, autorecon_resume_wf, [('subjects_dir', 'inputnode.subjects_dir'),
-                                                   ('subject_id', 'inputnode.subject_id')]),
-        # Reconstruction phases
-        (inputnode, autorecon1, [('t1w', 'T1_files')]),
-        (inputnode, fov_check, [('t1w', 'in_files')]),
-        (fov_check, autorecon1, [('out', 'flags')]),
-        (recon_config, autorecon1, [('t2w', 'T2_file'),
-                                    ('flair', 'FLAIR_file'),
-                                    ('hires', 'hires'),
-                                    # First run only (recon-all saves expert options)
-                                    ('mris_inflate', 'mris_inflate')]),
-        (inputnode, skull_strip_extern, [('skullstripped_t1', 'in_brain')]),
-        (recon_config, autorecon_resume_wf, [('use_t2w', 'inputnode.use_T2'),
-                                             ('use_flair', 'inputnode.use_FLAIR')]),
-        # Generate mid-thickness surfaces
-        (autorecon_resume_wf, get_surfaces, [
-            ('outputnode.subjects_dir', 'subjects_dir'),
-            ('outputnode.subject_id', 'subject_id'),
-        ]),
-        (autorecon_resume_wf, save_midthickness, [
-            ('outputnode.subjects_dir', 'base_directory'),
-            ('outputnode.subject_id', 'container'),
-        ]),
         (get_surfaces, midthickness, [
             ('white', 'in_file'),
             ('graymid', 'graymid'),
@@ -506,7 +438,6 @@
 
     # fmt:off
     workflow.connect([
->>>>>>> 6995f332
         # Refine ANTs mask, deriving new mask from FS' aseg
         (inputnode, aseg_to_native_wf, [
             ('subjects_dir', 'inputnode.subjects_dir'),
@@ -516,29 +447,7 @@
         ]),
         (inputnode, refine, [('reference_image', 'in_anat'),
                              ('ants_segs', 'in_ants')]),
-<<<<<<< HEAD
-        (inputnode, aseg_to_native_wf, [('corrected_t1', 'inputnode.in_file')]),
-        (fsnative2t1w_xfm, aseg_to_native_wf, [('out_reg_file', 'inputnode.fsnative2t1w_xfm')]),
-        (inputnode, aparc_to_native_wf, [('corrected_t1', 'inputnode.in_file')]),
-
-        (fsnative2t1w_xfm, aparc_to_native_wf, [('out_reg_file', 'inputnode.fsnative2t1w_xfm')]),
         (aseg_to_native_wf, refine, [('outputnode.out_file', 'in_aseg')]),
-
-        # Output
-        (gifti_surface_wf, outputnode, [('outputnode.surfaces', 'surfaces'),
-                                        ('outputnode.morphometrics', 'morphometrics'),
-                                        ('outputnode.midthickness', 'midthickness'),
-                                        ('outputnode.pial', 'pial'),
-                                        ('outputnode.white', 'white'),
-                                        ('outputnode.inflated', 'inflated'),
-                                        ('outputnode.thickness', 'thickness'),
-                                        ('outputnode.sulc', 'sulc'),
-                                        ('outputnode.curv', 'curv')]),
-        (t1w2fsnative_xfm, outputnode, [('out_lta', 't1w2fsnative_xfm')]),
-        (fsnative2t1w_xfm, outputnode, [('out_reg_file', 'fsnative2t1w_xfm')]),
-=======
-        (aseg_to_native_wf, refine, [('outputnode.out_file', 'in_aseg')]),
->>>>>>> 6995f332
         (refine, outputnode, [('out_file', 'out_brainmask')]),
     ])
     # fmt:on
