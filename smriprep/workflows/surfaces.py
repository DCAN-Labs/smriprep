# emacs: -*- mode: python; py-indent-offset: 4; indent-tabs-mode: nil -*-
# vi: set ft=python sts=4 ts=4 sw=4 et:
#
# Copyright 2021 The NiPreps Developers <nipreps@gmail.com>
#
# Licensed under the Apache License, Version 2.0 (the "License");
# you may not use this file except in compliance with the License.
# You may obtain a copy of the License at
#
#     http://www.apache.org/licenses/LICENSE-2.0
#
# Unless required by applicable law or agreed to in writing, software
# distributed under the License is distributed on an "AS IS" BASIS,
# WITHOUT WARRANTIES OR CONDITIONS OF ANY KIND, either express or implied.
# See the License for the specific language governing permissions and
# limitations under the License.
#
# We support and encourage derived works from this project, please read
# about our expectations at
#
#     https://www.nipreps.org/community/licensing/
#
"""
Surface preprocessing workflows.

**sMRIPrep** uses FreeSurfer to reconstruct surfaces from T1w/T2w
structural images.

"""
import typing as ty

from nipype.interfaces import freesurfer as fs
from nipype.interfaces import io as nio
from nipype.interfaces import utility as niu
from nipype.interfaces.base import Undefined
from nipype.pipeline import engine as pe
from niworkflows.engine.workflows import LiterateWorkflow as Workflow
from niworkflows.interfaces.freesurfer import FSDetectInputs, FSInjectBrainExtracted
from niworkflows.interfaces.freesurfer import PatchedRobustRegister as RobustRegister
from niworkflows.interfaces.freesurfer import RefineBrainMask
from niworkflows.interfaces.nitransforms import ConcatenateXFMs
from niworkflows.interfaces.utility import KeySelect
from niworkflows.interfaces.workbench import (
    MetricDilate,
    MetricFillHoles,
    MetricMask,
    MetricRemoveIslands,
    MetricResample,
)

from smriprep.interfaces.surf import MakeRibbon
from smriprep.interfaces.workbench import SurfaceResample

from ..data import load_resource
from ..interfaces.freesurfer import MakeMidthickness, ReconAll
from ..interfaces.gifti import MetricMath
from ..interfaces.workbench import CreateSignedDistanceVolume


def init_surface_recon_wf(
    *,
    omp_nthreads: int,
    hires: bool,
    fs_reuse_base: bool,
    precomputed: dict,
    name="surface_recon_wf",
):
    r"""
    Reconstruct anatomical surfaces using FreeSurfer's ``recon-all``.

    Reconstruction is performed in three phases.
    The first phase initializes the subject with T1w and T2w (if available)
    structural images and performs basic reconstruction (``autorecon1``) with the
    exception of skull-stripping.
    For example, a subject with only one session with T1w and T2w images
    would be processed by the following command::

        $ recon-all -sd <output dir>/freesurfer -subjid sub-<subject_label> \
            -i <bids-root>/sub-<subject_label>/anat/sub-<subject_label>_T1w.nii.gz \
            -T2 <bids-root>/sub-<subject_label>/anat/sub-<subject_label>_T2w.nii.gz \
            -autorecon1 \
            -noskullstrip -noT2pial -noFLAIRpial

    The second phase imports an externally computed skull-stripping mask.
    This workflow refines the external brainmask using the internal mask
    implicit the the FreeSurfer's ``aseg.mgz`` segmentation,
    to reconcile ANTs' and FreeSurfer's brain masks.

    First, the ``aseg.mgz`` mask from FreeSurfer is refined in two
    steps, using binary morphological operations:

      1. With a binary closing operation the sulci are included
         into the mask. This results in a smoother brain mask
         that does not exclude deep, wide sulci.

      2. Fill any holes (typically, there could be a hole next to
         the pineal gland and the corpora quadrigemina if the great
         cerebral brain is segmented out).

    Second, the brain mask is grown, including pixels that have a high likelihood
    to the GM tissue distribution:

      3. Dilate and subtract the brain mask, defining the region to search for candidate
         pixels that likely belong to cortical GM.

      4. Pixels found in the search region that are labeled as GM by ANTs
         (during ``antsBrainExtraction.sh``) are directly added to the new mask.

      5. Otherwise, estimate GM tissue parameters locally in  patches of ``ww`` size,
         and test the likelihood of the pixel to belong in the GM distribution.

    This procedure is inspired on mindboggle's solution to the problem:
    https://github.com/nipy/mindboggle/blob/7f91faaa7664d820fe12ccc52ebaf21d679795e2/mindboggle/guts/segment.py#L1660

    The final phase resumes reconstruction, using the T2w image to assist
    in finding the pial surface, if available.
    See :py:func:`~smriprep.workflows.surfaces.init_autorecon_resume_wf` for details.

    Memory annotations for FreeSurfer are based off `their documentation
    <https://surfer.nmr.mgh.harvard.edu/fswiki/SystemRequirements>`_.
    They specify an allocation of 4GB per subject. Here we define 5GB
    to have a certain margin.

    Workflow Graph
        .. workflow::
            :graph2use: orig
            :simple_form: yes

            from smriprep.workflows.surfaces import init_surface_recon_wf
            wf = init_surface_recon_wf(
                omp_nthreads=1,
                hires=True,
                fs_reuse_base=False,
                precomputed={})

    Parameters
    ----------
    omp_nthreads : int
        Maximum number of threads an individual process may use
    hires : bool
        Enable sub-millimeter preprocessing in FreeSurfer
    fs_reuse_base : bool
        Adjust pipeline to reuse base template
        of an existing longitudinal freesurfer output

    Inputs
    ------
    t1w
        List of T1-weighted structural images
    t2w
        List of T2-weighted structural images (only first used)
    flair
        List of FLAIR images
    skullstripped_t1
        Skull-stripped T1-weighted image (or mask of image)
    subjects_dir
        FreeSurfer SUBJECTS_DIR
    subject_id
        FreeSurfer subject ID

    Outputs
    -------
    subjects_dir
        FreeSurfer SUBJECTS_DIR
    subject_id
        FreeSurfer subject ID
    fsnative2t1w_xfm
        LTA-style affine matrix translating from FreeSurfer-conformed subject space to T1w

    See also
    --------
    * :py:func:`~smriprep.workflows.surfaces.init_autorecon_resume_wf`

    """
    workflow = Workflow(name=name)
    workflow.__desc__ = """\
Brain surfaces were reconstructed using `recon-all` [FreeSurfer {fs_ver},
RRID:SCR_001847, @fs_reconall], and the brain mask estimated
previously was refined with a custom variation of the method to reconcile
ANTs-derived and FreeSurfer-derived segmentations of the cortical
gray-matter of Mindboggle [RRID:SCR_002438, @mindboggle].
""".format(
        fs_ver=fs.Info().looseversion() or "<ver>"
    )

    inputnode = pe.Node(
        niu.IdentityInterface(
            fields=[
                "t1w",
                "t2w",
                "flair",
                "skullstripped_t1",
                "subjects_dir",
                "subject_id",
            ]
        ),
        name="inputnode",
    )
    outputnode = pe.Node(
        niu.IdentityInterface(
            fields=[
                "subjects_dir",
                "subject_id",
                "t1w2fsnative_xfm",
                "fsnative2t1w_xfm",
            ]
        ),
        name="outputnode",
    )

    recon_config = pe.Node(FSDetectInputs(hires_enabled=hires), name="recon_config")

    fov_check = pe.Node(niu.Function(function=_check_cw256), name="fov_check")
    fov_check.inputs.default_flags = ['-noskullstrip', '-noT2pial', '-noFLAIRpial']

    autorecon1 = pe.Node(
        ReconAll(directive="autorecon1", openmp=omp_nthreads),
        name="autorecon1",
        n_procs=omp_nthreads,
        mem_gb=5,
    )
    autorecon1.interface._can_resume = False
    autorecon1.interface._always_run = True

    skull_strip_extern = pe.Node(FSInjectBrainExtracted(), name="skull_strip_extern")

    autorecon_resume_wf = init_autorecon_resume_wf(omp_nthreads=omp_nthreads)

    get_surfaces = pe.Node(nio.FreeSurferSource(), name="get_surfaces")

    midthickness = pe.MapNode(
        MakeMidthickness(thickness=True, distance=0.5, out_name="midthickness"),
        iterfield="in_file",
        name="midthickness",
        n_procs=min(omp_nthreads, 12),
    )

    save_midthickness = pe.Node(nio.DataSink(parameterization=False), name="save_midthickness")

    sync = pe.Node(
        niu.Function(
            function=_extract_fs_fields,
            output_names=['subjects_dir', 'subject_id'],
        ),
        name="sync",
    )

<<<<<<< HEAD
    if not fs_reuse_base:

        recon_config = pe.Node(FSDetectInputs(hires_enabled=hires), name="recon_config")

        fov_check = pe.Node(niu.Function(function=_check_cw256), name="fov_check")
        fov_check.inputs.default_flags = ['-noskullstrip', '-noT2pial', '-noFLAIRpial']

        autorecon1 = pe.Node(
            ReconAll(directive="autorecon1", openmp=omp_nthreads),
            name="autorecon1",
            n_procs=omp_nthreads,
            mem_gb=5,
        )
        autorecon1.interface._can_resume = False
        autorecon1.interface._always_run = True

        skull_strip_extern = pe.Node(FSInjectBrainExtracted(), name="skull_strip_extern")

        autorecon_resume_wf = init_autorecon_resume_wf(omp_nthreads=omp_nthreads)

        # fmt:off
        workflow.connect([
            # Configuration
            (inputnode, recon_config, [('t1w', 't1w_list'),
                                       ('t2w', 't2w_list'),
                                       ('flair', 'flair_list')]),
            # Passing subjects_dir / subject_id enforces serial order
            (inputnode, autorecon1, [('subjects_dir', 'subjects_dir'),
                                     ('subject_id', 'subject_id')]),
            (autorecon1, skull_strip_extern, [('subjects_dir', 'subjects_dir'),
                                              ('subject_id', 'subject_id')]),
            (skull_strip_extern, autorecon_resume_wf, [('subjects_dir', 'inputnode.subjects_dir'),
                                                       ('subject_id', 'inputnode.subject_id')]),
            # Reconstruction phases
            (inputnode, autorecon1, [('t1w', 'T1_files')]),
            (inputnode, fov_check, [('t1w', 'in_files')]),
            (fov_check, autorecon1, [('out', 'flags')]),
            (recon_config, autorecon1, [('t2w', 'T2_file'),
                                        ('flair', 'FLAIR_file'),
                                        ('hires', 'hires'),
                                        # First run only (recon-all saves expert options)
                                        ('mris_inflate', 'mris_inflate')]),
            (inputnode, skull_strip_extern, [('skullstripped_t1', 'in_brain')]),
            (recon_config, autorecon_resume_wf, [('use_t2w', 'inputnode.use_T2'),
                                                 ('use_flair', 'inputnode.use_FLAIR')]),
            # Generate mid-thickness surfaces
            (autorecon_resume_wf, get_surfaces, [
                ('outputnode.subjects_dir', 'subjects_dir'),
                ('outputnode.subject_id', 'subject_id'),
            ]),
            (autorecon_resume_wf, save_midthickness, [
                ('outputnode.subjects_dir', 'base_directory'),
                ('outputnode.subject_id', 'container'),
            ]),
        ])
        # fmt:on
    else:
        fs_base_inputs = autorecon1 = pe.Node(
            nio.FreeSurferSource(),
            name='fs_base_inputs'
        )

        # fmt:off
        workflow.connect([
            (inputnode, fs_base_inputs, [('subjects_dir', 'subjects_dir'),
                                         ('subject_id', 'subject_id')]),
            # Generate mid-thickness surfaces
            (inputnode, get_surfaces, [
                ('subjects_dir', 'subjects_dir'),
                ('subject_id', 'subject_id'),
            ]),
            (inputnode, save_midthickness, [
                ('subjects_dir', 'base_directory'),
                ('subject_id', 'container'),
            ]),
        ])
        # fmt:on

    # fmt:off
=======
>>>>>>> a3df930f
    workflow.connect([
        (get_surfaces, midthickness, [
            ('white', 'in_file'),
            ('graymid', 'graymid'),
        ]),
        (midthickness, save_midthickness, [('out_file', 'surf.@graymid')]),
        # Output
        (save_midthickness, sync, [('out_file', 'filenames')]),
        (sync, outputnode, [('subjects_dir', 'subjects_dir'),
                            ('subject_id', 'subject_id')]),
    ])  # fmt:skip

    if "fsnative" not in precomputed.get("transforms", {}):
        fsnative2t1w_xfm = pe.Node(
            RobustRegister(auto_sens=True, est_int_scale=True), name="fsnative2t1w_xfm"
        )

        workflow.connect([
            (inputnode, fsnative2t1w_xfm, [('t1w', 'target_file')]),
            (autorecon1, fsnative2t1w_xfm, [('T1', 'source_file')]),
            (fsnative2t1w_xfm, outputnode, [('out_reg_file', 'fsnative2t1w_xfm')]),
        ])  # fmt:skip

    return workflow


def init_refinement_wf(*, name="refinement_wf"):
    r"""
    Refine ANTs brain extraction with FreeSurfer segmentation

    Workflow Graph
        .. workflow::
            :graph2use: orig
            :simple_form: yes

            from smriprep.workflows.surfaces import init_refinement_wf
            wf = init_refinement_wf()

    Inputs
    ------
    subjects_dir
        FreeSurfer SUBJECTS_DIR
    subject_id
        FreeSurfer subject ID
    fsnative2t1w_xfm
        LTA-style affine matrix translating from FreeSurfer-conformed subject space to T1w
    reference_image
        Input
    t2w
        List of T2-weighted structural images (only first used)
    flair
        List of FLAIR images
    skullstripped_t1
        Skull-stripped T1-weighted image (or mask of image)
    ants_segs
        Brain tissue segmentation from ANTS ``antsBrainExtraction.sh``
    corrected_t1
        INU-corrected, merged T1-weighted image
    subjects_dir
        FreeSurfer SUBJECTS_DIR
    subject_id
        FreeSurfer subject ID

    Outputs
    -------
    subjects_dir
        FreeSurfer SUBJECTS_DIR
    subject_id
        FreeSurfer subject ID
    t1w2fsnative_xfm
        LTA-style affine matrix translating from T1w to FreeSurfer-conformed subject space
    fsnative2t1w_xfm
        LTA-style affine matrix translating from FreeSurfer-conformed subject space to T1w
    out_brainmask
        Refined brainmask, derived from FreeSurfer's ``aseg`` volume

    See also
    --------
    * :py:func:`~smriprep.workflows.surfaces.init_autorecon_resume_wf`

    """
    workflow = Workflow(name=name)
    workflow.__desc__ = """\
Brain surfaces were reconstructed using `recon-all` [FreeSurfer {fs_ver},
RRID:SCR_001847, @fs_reconall], and the brain mask estimated
previously was refined with a custom variation of the method to reconcile
ANTs-derived and FreeSurfer-derived segmentations of the cortical
gray-matter of Mindboggle [RRID:SCR_002438, @mindboggle].
""".format(
        fs_ver=fs.Info().looseversion() or "<ver>"
    )

    inputnode = pe.Node(
        niu.IdentityInterface(
            fields=[
                "reference_image",
                "ants_segs",
                "fsnative2t1w_xfm",
                "subjects_dir",
                "subject_id",
            ]
        ),
        name="inputnode",
    )
    outputnode = pe.Node(
        niu.IdentityInterface(
            fields=[
                "out_brainmask",
            ]
        ),
        name="outputnode",
    )

    aseg_to_native_wf = init_segs_to_native_wf()
    refine = pe.Node(RefineBrainMask(), name="refine")

    # fmt:off
    workflow.connect([
        # Refine ANTs mask, deriving new mask from FS' aseg
        (inputnode, aseg_to_native_wf, [
            ('subjects_dir', 'inputnode.subjects_dir'),
            ('subject_id', 'inputnode.subject_id'),
            ('reference_image', 'inputnode.in_file'),
            ('fsnative2t1w_xfm', 'inputnode.fsnative2t1w_xfm'),
        ]),
        (inputnode, refine, [('reference_image', 'in_anat'),
                             ('ants_segs', 'in_ants')]),
        (aseg_to_native_wf, refine, [('outputnode.out_file', 'in_aseg')]),
        (refine, outputnode, [('out_file', 'out_brainmask')]),
    ])
    # fmt:on

    return workflow


def init_autorecon_resume_wf(*, omp_nthreads, name="autorecon_resume_wf"):
    r"""
    Resume recon-all execution, assuming the `-autorecon1` stage has been completed.

    In order to utilize resources efficiently, this is broken down into seven
    sub-stages; after the first stage, the second and third stages may be run
    simultaneously, and the fifth and sixth stages may be run simultaneously,
    if resources permit; the fourth stage must be run prior to the fifth and
    sixth, and the seventh must be run after::

        $ recon-all -sd <output dir>/freesurfer -subjid sub-<subject_label> \
            -autorecon2-volonly
        $ recon-all -sd <output dir>/freesurfer -subjid sub-<subject_label> \
            -autorecon-hemi lh -T2pial \
            -noparcstats -noparcstats2 -noparcstats3 -nohyporelabel -nobalabels
        $ recon-all -sd <output dir>/freesurfer -subjid sub-<subject_label> \
            -autorecon-hemi rh -T2pial \
            -noparcstats -noparcstats2 -noparcstats3 -nohyporelabel -nobalabels
        $ recon-all -sd <output dir>/freesurfer -subjid sub-<subject_label> \
            -cortribbon
        $ recon-all -sd <output dir>/freesurfer -subjid sub-<subject_label> \
            -autorecon-hemi lh -nohyporelabel
        $ recon-all -sd <output dir>/freesurfer -subjid sub-<subject_label> \
            -autorecon-hemi rh -nohyporelabel
        $ recon-all -sd <output dir>/freesurfer -subjid sub-<subject_label> \
            -autorecon3

    The parcellation statistics steps are excluded from the second and third
    stages, because they require calculation of the cortical ribbon volume
    (the fourth stage).
    Hypointensity relabeling is excluded from hemisphere-specific steps to avoid
    race conditions, as it is a volumetric operation.

    Workflow Graph
        .. workflow::
            :graph2use: orig
            :simple_form: yes

            from smriprep.workflows.surfaces import init_autorecon_resume_wf
            wf = init_autorecon_resume_wf(omp_nthreads=1)

    Inputs
    ------
    subjects_dir
        FreeSurfer SUBJECTS_DIR
    subject_id
        FreeSurfer subject ID
    use_T2
        Refine pial surface using T2w image
    use_FLAIR
        Refine pial surface using FLAIR image

    Outputs
    -------
    subjects_dir
        FreeSurfer SUBJECTS_DIR
    subject_id
        FreeSurfer subject ID

    """
    workflow = Workflow(name=name)

    inputnode = pe.Node(
        niu.IdentityInterface(fields=["subjects_dir", "subject_id", "use_T2", "use_FLAIR"]),
        name="inputnode",
    )

    outputnode = pe.Node(
        niu.IdentityInterface(fields=["subjects_dir", "subject_id"]), name="outputnode"
    )

    # FreeSurfer 7.3 removed gcareg from autorecon2-volonly
    # Adding it directly in would force it to run every time
    gcareg = pe.Node(
        ReconAll(directive=Undefined, steps=["gcareg"], openmp=omp_nthreads),
        n_procs=omp_nthreads,
        mem_gb=5,
        name="gcareg",
    )
    gcareg.interface._always_run = True

    autorecon2_vol = pe.Node(
        ReconAll(directive="autorecon2-volonly", openmp=omp_nthreads),
        n_procs=omp_nthreads,
        mem_gb=5,
        name="autorecon2_vol",
    )
    autorecon2_vol.interface._always_run = True

    autorecon_surfs = pe.MapNode(
        ReconAll(
            directive="autorecon-hemi",
            flags=[
                "-noparcstats",
                "-noparcstats2",
                "-noparcstats3",
                "-nohyporelabel",
                "-nobalabels",
            ],
            openmp=omp_nthreads,
        ),
        iterfield="hemi",
        n_procs=omp_nthreads,
        mem_gb=5,
        name="autorecon_surfs",
    )
    autorecon_surfs.inputs.hemi = ["lh", "rh"]
    autorecon_surfs.interface._always_run = True

    # -cortribbon is a prerequisite for -parcstats, -parcstats2, -parcstats3
    # Claiming two threads because pial refinement can be split by hemisphere
    # if -T2pial or -FLAIRpial is enabled.
    # Parallelizing by hemisphere saves ~30 minutes over simply enabling
    # OpenMP on an 8 core machine.
    cortribbon = pe.Node(
        ReconAll(directive=Undefined, steps=["cortribbon"], parallel=True),
        n_procs=2,
        name="cortribbon",
    )
    cortribbon.interface._always_run = True

    # -parcstats* can be run per-hemisphere
    # -hyporelabel is volumetric, even though it's part of -autorecon-hemi
    parcstats = pe.MapNode(
        ReconAll(directive="autorecon-hemi", flags=["-nohyporelabel"], openmp=omp_nthreads),
        iterfield="hemi",
        n_procs=omp_nthreads,
        mem_gb=5,
        name="parcstats",
    )
    parcstats.inputs.hemi = ["lh", "rh"]
    parcstats.interface._always_run = True

    # Runs: -hyporelabel -aparc2aseg -apas2aseg -segstats -wmparc
    # All volumetric, so don't
    autorecon3 = pe.Node(
        ReconAll(directive="autorecon3", openmp=omp_nthreads),
        n_procs=omp_nthreads,
        mem_gb=5,
        name="autorecon3",
    )
    autorecon3.interface._always_run = True

    def _dedup(in_list):
        vals = set(in_list)
        if len(vals) > 1:
            raise ValueError(f"Non-identical values can't be deduplicated:\n{in_list!r}")
        return vals.pop()

    # fmt:off
    workflow.connect([
        (inputnode, cortribbon, [('use_T2', 'use_T2'),
                                 ('use_FLAIR', 'use_FLAIR')]),
        (inputnode, gcareg, [('subjects_dir', 'subjects_dir'),
                             ('subject_id', 'subject_id')]),
        (gcareg, autorecon2_vol, [('subjects_dir', 'subjects_dir'),
                                  ('subject_id', 'subject_id')]),
        (autorecon2_vol, autorecon_surfs, [('subjects_dir', 'subjects_dir'),
                                           ('subject_id', 'subject_id')]),
        (autorecon_surfs, cortribbon, [(('subjects_dir', _dedup), 'subjects_dir'),
                                       (('subject_id', _dedup), 'subject_id')]),
        (cortribbon, parcstats, [('subjects_dir', 'subjects_dir'),
                                 ('subject_id', 'subject_id')]),
        (parcstats, autorecon3, [(('subjects_dir', _dedup), 'subjects_dir'),
                                 (('subject_id', _dedup), 'subject_id')]),
        (autorecon3, outputnode, [('subjects_dir', 'subjects_dir'),
                                  ('subject_id', 'subject_id')]),
    ])
    # fmt:on

    return workflow


def init_surface_derivatives_wf(
    *,
    cifti_output: ty.Literal["91k", "170k", False] = False,
    name="surface_derivatives_wf",
):
    r"""
    Generate sMRIPrep derivatives from FreeSurfer derivatives

    Workflow Graph
        .. workflow::
            :graph2use: orig
            :simple_form: yes

            from smriprep.workflows.surfaces import init_surface_derivatives_wf
            wf = init_surface_derivatives_wf()

    Inputs
    ------
    reference
        Reference image in native T1w space, for defining a resampling grid
    fsnative2t1w_xfm
        LTA-style affine matrix translating from FreeSurfer-conformed subject space to T1w
    subjects_dir
        FreeSurfer SUBJECTS_DIR
    subject_id
        FreeSurfer subject ID

    Outputs
    -------
    surfaces
        GIFTI surfaces for gray/white matter boundary, pial surface,
        midthickness (or graymid) surface, and inflated surfaces
    morphometrics
        GIFTIs of cortical thickness, curvature, and sulcal depth
    out_aseg
        FreeSurfer's aseg segmentation, in native T1w space
    out_aparc
        FreeSurfer's aparc+aseg segmentation, in native T1w space

    See also
    --------
    * :py:func:`~smriprep.workflows.surfaces.init_gifti_surface_wf`

    """
    workflow = Workflow(name=name)

    inputnode = pe.Node(
        niu.IdentityInterface(
            fields=[
                "subjects_dir",
                "subject_id",
                "fsnative2t1w_xfm",
                "reference",
            ]
        ),
        name="inputnode",
    )
    outputnode = pe.Node(
        niu.IdentityInterface(
            fields=[
                "inflated",
                "curv",
                "out_aseg",
                "out_aparc",
            ]
        ),
        name="outputnode",
    )

    gifti_surfaces_wf = init_gifti_surfaces_wf(surfaces=["inflated"])
    gifti_morph_wf = init_gifti_morphometrics_wf(morphometrics=["curv"])
    aseg_to_native_wf = init_segs_to_native_wf()
    aparc_to_native_wf = init_segs_to_native_wf(segmentation="aparc_aseg")

    # fmt:off
    workflow.connect([
        # Configuration
        (inputnode, gifti_surfaces_wf, [
            ('subjects_dir', 'inputnode.subjects_dir'),
            ('subject_id', 'inputnode.subject_id'),
            ('fsnative2t1w_xfm', 'inputnode.fsnative2t1w_xfm'),
        ]),
        (inputnode, gifti_morph_wf, [
            ('subjects_dir', 'inputnode.subjects_dir'),
            ('subject_id', 'inputnode.subject_id'),
        ]),
        (inputnode, aseg_to_native_wf, [
            ('subjects_dir', 'inputnode.subjects_dir'),
            ('subject_id', 'inputnode.subject_id'),
            ('reference', 'inputnode.in_file'),
            ('fsnative2t1w_xfm', 'inputnode.fsnative2t1w_xfm'),
        ]),
        (inputnode, aparc_to_native_wf, [
            ('subjects_dir', 'inputnode.subjects_dir'),
            ('subject_id', 'inputnode.subject_id'),
            ('reference', 'inputnode.in_file'),
            ('fsnative2t1w_xfm', 'inputnode.fsnative2t1w_xfm'),
        ]),

        # Output
        (gifti_surfaces_wf, outputnode, [('outputnode.inflated', 'inflated')]),
        (aseg_to_native_wf, outputnode, [('outputnode.out_file', 'out_aseg')]),
        (aparc_to_native_wf, outputnode, [('outputnode.out_file', 'out_aparc')]),
        (gifti_morph_wf, outputnode, [('outputnode.curv', 'curv')]),
    ])
    # fmt:on

    return workflow


def init_fsLR_reg_wf(*, name="fsLR_reg_wf"):
    """Generate GIFTI registration files to fsLR space"""
    from ..interfaces.workbench import SurfaceSphereProjectUnproject

    workflow = Workflow(name=name)

    inputnode = pe.Node(niu.IdentityInterface(["sphere_reg", "sulc"]), name="inputnode")
    outputnode = pe.Node(niu.IdentityInterface(["sphere_reg_fsLR"]), name="outputnode")

    # Via
    # ${CARET7DIR}/wb_command -surface-sphere-project-unproject
    #   "$AtlasSpaceFolder"/"$NativeFolder"/"$Subject"."$Hemisphere".sphere.reg.native.surf.gii
    #   "$AtlasSpaceFolder"/fsaverage/"$Subject"."$Hemisphere".sphere."$HighResMesh"k_fs_"$Hemisphere".surf.gii
    #   "$AtlasSpaceFolder"/fsaverage/"$Subject"."$Hemisphere".def_sphere."$HighResMesh"k_fs_"$Hemisphere".surf.gii
    #   "$AtlasSpaceFolder"/"$NativeFolder"/"$Subject"."$Hemisphere".sphere.reg.reg_LR.native.surf.gii
    project_unproject = pe.MapNode(
        SurfaceSphereProjectUnproject(),
        iterfield=["sphere_in", "sphere_project_to", "sphere_unproject_from"],
        name="project_unproject",
    )
    atlases = load_resource('atlases')
    project_unproject.inputs.sphere_project_to = [
        atlases / 'fs_L' / 'fsaverage.L.sphere.164k_fs_L.surf.gii',
        atlases / 'fs_R' / 'fsaverage.R.sphere.164k_fs_R.surf.gii',
    ]
    project_unproject.inputs.sphere_unproject_from = [
        atlases / 'fs_L' / 'fs_L-to-fs_LR_fsaverage.L_LR.spherical_std.164k_fs_L.surf.gii',
        atlases / 'fs_R' / 'fs_R-to-fs_LR_fsaverage.R_LR.spherical_std.164k_fs_R.surf.gii',
    ]

    # fmt:off
    workflow.connect([
        (inputnode, project_unproject, [('sphere_reg', 'sphere_in')]),
        (project_unproject, outputnode, [('sphere_out', 'sphere_reg_fsLR')]),
    ])
    # fmt:on

    return workflow


def init_msm_sulc_wf(*, sloppy: bool = False, name: str = 'msm_sulc_wf'):
    """Run MSMSulc registration to fsLR surfaces, per hemisphere."""
    from ..interfaces.msm import MSM
    from ..interfaces.workbench import (
        SurfaceAffineRegression,
        SurfaceApplyAffine,
        SurfaceModifySphere,
    )

    workflow = Workflow(name=name)
    inputnode = pe.Node(
        niu.IdentityInterface(fields=['sulc', 'sphere', 'sphere_reg_fsLR']),
        name='inputnode',
    )
    outputnode = pe.Node(niu.IdentityInterface(fields=['sphere_reg_fsLR']), name='outputnode')

    # 0) Calculate affine
    # ${CARET7DIR}/wb_command -surface-affine-regression \
    # $SUB.L.sphere.native.surf.gii  \
    # $SUB.sphere.reg.reg_LR.native.surf.gii \
    # "$AtlasSpaceFolder"/"$NativeFolder"/MSMSulc/${Hemisphere}.mat
    regress_affine = pe.MapNode(
        SurfaceAffineRegression(),
        iterfield=['in_surface', 'target_surface'],
        name='regress_affine',
    )

    # 1) Apply affine to native sphere:
    # wb_command -surface-apply-affine \
    # ${SUB}.L.sphere.native.surf.gii \
    # L.mat \
    # ${SUB}.L.sphere_rot.native.surf.gii
    apply_surface_affine = pe.MapNode(
        SurfaceApplyAffine(),
        iterfield=['in_surface', 'in_affine'],
        name='apply_surface_affine',
    )

    # Fix for oblongated sphere
    modify_sphere = pe.MapNode(
        SurfaceModifySphere(radius=100),
        iterfield=['in_surface'],
        name='modify_sphere',
    )

    # 2) Invert sulc
    # wb_command -metric-math "-1 * var" ...
    invert_sulc = pe.MapNode(
        MetricMath(metric='sulc', operation='invert'),
        iterfield=['metric_file', 'hemisphere'],
        name='invert_sulc',
    )
    invert_sulc.inputs.hemisphere = ['L', 'R']

    # 3) Run MSMSulc
    # ./msm_centos_v3 --conf=MSMSulcStrainFinalconf \
    # --inmesh=${SUB}.${HEMI}.sphere_rot.native.surf.gii
    # --refmesh=fsaverage.${HEMI}_LR.spherical_std.164k_fs_LR.surf.gii
    # --indata=sub-${SUB}_ses-${SES}_hemi-${HEMI)_sulc.shape.gii \
    # --refdata=tpl-fsaverage_hemi-${HEMI}_den-164k_sulc.shape.gii \
    # --out=${HEMI}. --verbose
    atlases = load_resource('atlases')
    msm_conf = load_resource(f'msm/MSMSulcStrain{"Sloppy" if sloppy else "Final"}conf')
    msmsulc = pe.MapNode(
        MSM(verbose=True, config_file=msm_conf),
        iterfield=['in_mesh', 'reference_mesh', 'in_data', 'reference_data', 'out_base'],
        name='msmsulc',
        mem_gb=2,
    )
    msmsulc.inputs.out_base = ['lh.', 'rh.']  # To placate Path2BIDS
    msmsulc.inputs.reference_mesh = [
        str(atlases / f'fsaverage.{hemi}_LR.spherical_std.164k_fs_LR.surf.gii') for hemi in 'LR'
    ]
    msmsulc.inputs.reference_data = [
        str(atlases / f'{hemi}.refsulc.164k_fs_LR.shape.gii') for hemi in 'LR'
    ]
    workflow.connect([
        (inputnode, regress_affine, [
            ('sphere', 'in_surface'),
            ('sphere_reg_fsLR', 'target_surface'),
        ]),
        (inputnode, apply_surface_affine, [('sphere', 'in_surface')]),
        (inputnode, invert_sulc, [('sulc', 'metric_file')]),
        (regress_affine, apply_surface_affine, [('out_affine', 'in_affine')]),
        (apply_surface_affine, modify_sphere, [('out_surface', 'in_surface')]),
        (modify_sphere, msmsulc, [('out_surface', 'in_mesh')]),
        (invert_sulc, msmsulc, [('metric_file', 'in_data')]),
        (msmsulc, outputnode, [('warped_mesh', 'sphere_reg_fsLR')]),
    ])  # fmt:skip
    return workflow


def init_gifti_surfaces_wf(
    *,
    surfaces: ty.List[str] = ["pial", "midthickness", "inflated", "white"],
    to_scanner: bool = True,
    name: str = "gifti_surface_wf",
):
    r"""
    Prepare GIFTI surfaces from a FreeSurfer subjects directory.

    The default surfaces are ``lh/rh.pial``, ``lh/rh.midthickness``,
    ``lh/rh.inflated``, and ``lh/rh.white``.

    Vertex coordinates are :py:class:`transformed
    <smriprep.interfaces.NormalizeSurf>` to align with native T1w space
    when ``fsnative2t1w_xfm`` is provided.

    Workflow Graph
        .. workflow::
            :graph2use: orig
            :simple_form: yes

            from smriprep.workflows.surfaces import init_gifti_surfaces_wf
            wf = init_gifti_surfaces_wf()

    Inputs
    ------
    subjects_dir
        FreeSurfer SUBJECTS_DIR
    subject_id
        FreeSurfer subject ID
    fsnative2t1w_xfm
        LTA formatted affine transform file

    Outputs
    -------
    surfaces
        GIFTI surfaces for all requested surfaces
    ``<surface>``
        Left and right GIFTIs for each surface passed to ``surfaces``

    """
    from ..interfaces.surf import NormalizeSurf

    workflow = Workflow(name=name)

    inputnode = pe.Node(
        niu.IdentityInterface(["subjects_dir", "subject_id", "fsnative2t1w_xfm"]),
        name="inputnode",
    )
    outputnode = pe.Node(niu.IdentityInterface(["surfaces", *surfaces]), name="outputnode")

    get_surfaces = pe.Node(
        niu.Function(function=_get_surfaces, output_names=surfaces),
        name="get_surfaces",
    )
    get_surfaces.inputs.surfaces = surfaces

    surface_list = pe.Node(
        niu.Merge(len(surfaces), ravel_inputs=True),
        name="surface_list",
        run_without_submitting=True,
    )
    fs2gii = pe.MapNode(
        fs.MRIsConvert(out_datatype="gii", to_scanner=to_scanner),
        iterfield="in_file",
        name="fs2gii",
    )
    fix_surfs = pe.MapNode(NormalizeSurf(), iterfield="in_file", name="fix_surfs")

    surface_groups = pe.Node(
        niu.Split(splits=[2] * len(surfaces)),
        name="surface_groups",
        run_without_submitting=True,
    )

    workflow.connect([
        (inputnode, get_surfaces, [
            ('subjects_dir', 'subjects_dir'),
            ('subject_id', 'subject_id'),
        ]),
        (inputnode, fix_surfs, [
            ('fsnative2t1w_xfm', 'transform_file'),
        ]),
        (get_surfaces, surface_list, [
            (surf, f'in{i}') for i, surf in enumerate(surfaces, start=1)
        ]),
        (surface_list, fs2gii, [('out', 'in_file')]),
        (fs2gii, fix_surfs, [('converted', 'in_file')]),
        (fix_surfs, outputnode, [('out_file', 'surfaces')]),
        (fix_surfs, surface_groups, [('out_file', 'inlist')]),
        (surface_groups, outputnode, [
            (f'out{i}', surf) for i, surf in enumerate(surfaces, start=1)
        ]),
    ])  # fmt:skip
    return workflow


def init_gifti_morphometrics_wf(
    *,
    morphometrics: ty.List[str] = ["thickness", "curv", "sulc"],
    name: str = "gifti_morphometrics_wf",
):
    r"""
    Prepare GIFTI shape files from morphometrics found in a FreeSurfer subjects
    directory.

    The default morphometrics are ``lh/rh.thickness``, ``lh/rh.curv``, and
    ``lh/rh.sulc``.

    Workflow Graph
        .. workflow::
            :graph2use: orig
            :simple_form: yes

            from smriprep.workflows.surfaces import init_gifti_morphometrics_wf
            wf = init_gifti_morphometrics_wf()

    Inputs
    ------
    subjects_dir
        FreeSurfer SUBJECTS_DIR
    subject_id
        FreeSurfer subject ID
    fsnative2t1w_xfm
        LTA formatted affine transform file (inverse)

    Outputs
    -------
    morphometrics
        GIFTI shape files for all requested morphometrics
    ``<morphometric>``
        Left and right GIFTIs for each morphometry type passed to ``morphometrics``

    """
    from ..interfaces.freesurfer import MRIsConvertData

    workflow = Workflow(name=name)

    inputnode = pe.Node(
        niu.IdentityInterface(["subjects_dir", "subject_id"]),
        name="inputnode",
    )
    outputnode = pe.Node(
        niu.IdentityInterface(
            [
                "morphometrics",
                *morphometrics,
            ]
        ),
        name="outputnode",
    )

    get_subject = pe.Node(nio.FreeSurferSource(), name="get_surfaces")

    morphometry_list = pe.Node(
        niu.Merge(len(morphometrics), ravel_inputs=True),
        name="surfmorph_list",
        run_without_submitting=True,
    )
    morphs2gii = pe.MapNode(
        MRIsConvertData(out_datatype="gii"),
        iterfield="scalarcurv_file",
        name="morphs2gii",
    )

    morph_groups = pe.Node(
        niu.Split(splits=[2] * len(morphometrics)),
        name="morph_groups",
        run_without_submitting=True,
    )

    # fmt:off
    workflow.connect([
        (inputnode, get_subject, [('subjects_dir', 'subjects_dir'),
                                  ('subject_id', 'subject_id')]),
        (get_subject, morphometry_list, [
            ((morph, _sorted_by_basename), f'in{i}')
            for i, morph in enumerate(morphometrics, start=1)
        ]),
        (morphometry_list, morphs2gii, [('out', 'scalarcurv_file')]),
        (morphs2gii, outputnode, [('converted', 'morphometrics')]),
        # Output individual surfaces as well
        (morphs2gii, morph_groups, [('converted', 'inlist')]),
        (morph_groups, outputnode, [
            (f'out{i}', surf) for i, surf in enumerate(morphometrics, start=1)
        ]),
    ])
    # fmt:on
    return workflow


def init_hcp_morphometrics_wf(
    *,
    omp_nthreads: int,
    name: str = "hcp_morphometrics_wf",
) -> Workflow:
    """Convert FreeSurfer-style morphometrics to HCP-style.

    The HCP uses different conventions for curvature and sulcal depth from FreeSurfer,
    and performs some geometric preprocessing steps to get final metrics and a
    subject-specific cortical ROI.

    Workflow Graph

    .. workflow::

        from smriprep.workflows.surfaces import init_hcp_morphometrics_wf
        wf = init_hcp_morphometrics_wf(omp_nthreads=1)

    Parameters
    ----------
    omp_nthreads
        Maximum number of threads an individual process may use

    Inputs
    ------
    subject_id
        FreeSurfer subject ID
    thickness
        FreeSurfer thickness file in GIFTI format
    curv
        FreeSurfer curvature file in GIFTI format
    sulc
        FreeSurfer sulcal depth file in GIFTI format

    Outputs
    -------
    thickness
        HCP-style thickness file in GIFTI format
    curv
        HCP-style curvature file in GIFTI format
    sulc
        HCP-style sulcal depth file in GIFTI format
    roi
        HCP-style cortical ROI file in GIFTI format
    """
    DEFAULT_MEMORY_MIN_GB = 0.01

    workflow = Workflow(name=name)

    inputnode = pe.Node(
        niu.IdentityInterface(fields=['subject_id', 'thickness', 'curv', 'sulc', 'midthickness']),
        name='inputnode',
    )

    itersource = pe.Node(
        niu.IdentityInterface(fields=['hemi']),
        name='itersource',
        iterables=[('hemi', ['L', 'R'])],
    )

    outputnode = pe.JoinNode(
        niu.IdentityInterface(fields=["thickness", "curv", "sulc", "roi"]),
        name="outputnode",
        joinsource="itersource",
    )

    select_surfaces = pe.Node(
        KeySelect(
            fields=[
                "thickness",
                "curv",
                "sulc",
                "midthickness",
            ],
            keys=["L", "R"],
        ),
        name="select_surfaces",
        run_without_submitting=True,
    )

    # HCP inverts curvature and sulcal depth relative to FreeSurfer
    invert_curv = pe.Node(MetricMath(metric='curv', operation='invert'), name='invert_curv')
    invert_sulc = pe.Node(MetricMath(metric='sulc', operation='invert'), name='invert_sulc')
    # Thickness is presumably already positive, but HCP uses abs(-thickness)
    abs_thickness = pe.Node(MetricMath(metric='thickness', operation='abs'), name='abs_thickness')

    # Native ROI is thickness > 0, with holes and islands filled
    initial_roi = pe.Node(MetricMath(metric='roi', operation='bin'), name='initial_roi')
    fill_holes = pe.Node(MetricFillHoles(), name="fill_holes", mem_gb=DEFAULT_MEMORY_MIN_GB)
    native_roi = pe.Node(MetricRemoveIslands(), name="native_roi", mem_gb=DEFAULT_MEMORY_MIN_GB)

    # Dilation happens separately from ROI creation
    dilate_curv = pe.Node(
        MetricDilate(distance=10, nearest=True),
        name="dilate_curv",
        n_procs=omp_nthreads,
        mem_gb=DEFAULT_MEMORY_MIN_GB,
    )
    dilate_thickness = pe.Node(
        MetricDilate(distance=10, nearest=True),
        name="dilate_thickness",
        n_procs=omp_nthreads,
        mem_gb=DEFAULT_MEMORY_MIN_GB,
    )

    workflow.connect([
        (inputnode, select_surfaces, [
            ('thickness', 'thickness'),
            ('curv', 'curv'),
            ('sulc', 'sulc'),
            ('midthickness', 'midthickness'),
        ]),
        (inputnode, invert_curv, [('subject_id', 'subject_id')]),
        (inputnode, invert_sulc, [('subject_id', 'subject_id')]),
        (inputnode, abs_thickness, [('subject_id', 'subject_id')]),
        (itersource, select_surfaces, [('hemi', 'key')]),
        (itersource, invert_curv, [('hemi', 'hemisphere')]),
        (itersource, invert_sulc, [('hemi', 'hemisphere')]),
        (itersource, abs_thickness, [('hemi', 'hemisphere')]),
        (select_surfaces, invert_curv, [('curv', 'metric_file')]),
        (select_surfaces, invert_sulc, [('sulc', 'metric_file')]),
        (select_surfaces, abs_thickness, [('thickness', 'metric_file')]),
        (select_surfaces, dilate_curv, [('midthickness', 'surf_file')]),
        (select_surfaces, dilate_thickness, [('midthickness', 'surf_file')]),
        (invert_curv, dilate_curv, [('metric_file', 'in_file')]),
        (abs_thickness, dilate_thickness, [('metric_file', 'in_file')]),
        (dilate_curv, outputnode, [('out_file', 'curv')]),
        (dilate_thickness, outputnode, [('out_file', 'thickness')]),
        (invert_sulc, outputnode, [('metric_file', 'sulc')]),
        # Native ROI file from thickness
        (inputnode, initial_roi, [('subject_id', 'subject_id')]),
        (itersource, initial_roi, [('hemi', 'hemisphere')]),
        (abs_thickness, initial_roi, [('metric_file', 'metric_file')]),
        (select_surfaces, fill_holes, [('midthickness', 'surface_file')]),
        (select_surfaces, native_roi, [('midthickness', 'surface_file')]),
        (initial_roi, fill_holes, [('metric_file', 'metric_file')]),
        (fill_holes, native_roi, [('out_file', 'metric_file')]),
        (native_roi, outputnode, [('out_file', 'roi')]),
    ])  # fmt:skip

    return workflow


def init_segs_to_native_wf(*, name="segs_to_native", segmentation="aseg"):
    """
    Get a segmentation from FreeSurfer conformed space into native T1w space.

    Workflow Graph
        .. workflow::
            :graph2use: orig
            :simple_form: yes

            from smriprep.workflows.surfaces import init_segs_to_native_wf
            wf = init_segs_to_native_wf()

    Parameters
    ----------
    segmentation
        The name of a segmentation ('aseg' or 'aparc_aseg' or 'wmparc')

    Inputs
    ------
    in_file
        Anatomical, merged T1w image after INU correction
    subjects_dir
        FreeSurfer SUBJECTS_DIR
    subject_id
        FreeSurfer subject ID
    fsnative2t1w_xfm
        LTA-style affine matrix translating from FreeSurfer-conformed subject space to T1w

    Outputs
    -------
    out_file
        The selected segmentation, after resampling in native space

    """
    workflow = Workflow(name=f"{name}_{segmentation}")
    inputnode = pe.Node(
        niu.IdentityInterface(["in_file", "subjects_dir", "subject_id", "fsnative2t1w_xfm"]),
        name="inputnode",
    )
    outputnode = pe.Node(niu.IdentityInterface(["out_file"]), name="outputnode")
    # Extract the aseg and aparc+aseg outputs
    fssource = pe.Node(nio.FreeSurferSource(), name="fs_datasource")

    lta = pe.Node(ConcatenateXFMs(out_fmt="fs"), name="lta", run_without_submitting=True)

    # Resample from T1.mgz to T1w.nii.gz, applying any offset in fsnative2t1w_xfm,
    # and convert to NIfTI while we're at it
    resample = pe.Node(
        fs.ApplyVolTransform(transformed_file="seg.nii.gz", interp="nearest"),
        name="resample",
    )

    if segmentation.startswith("aparc"):
        if segmentation == "aparc_aseg":

            def _sel(x):
                return [parc for parc in x if "aparc+" in parc][0]  # noqa

        elif segmentation == "aparc_a2009s":

            def _sel(x):
                return [parc for parc in x if "a2009s+" in parc][0]  # noqa

        elif segmentation == "aparc_dkt":

            def _sel(x):
                return [parc for parc in x if "DKTatlas+" in parc][0]  # noqa

        segmentation = (segmentation, _sel)

    # fmt:off
    workflow.connect([
        (inputnode, fssource, [
            ('subjects_dir', 'subjects_dir'),
            ('subject_id', 'subject_id')]),
        (inputnode, lta, [('in_file', 'reference'),
                          ('fsnative2t1w_xfm', 'in_xfms')]),
        (fssource, lta, [('T1', 'moving')]),
        (inputnode, resample, [('in_file', 'target_file')]),
        (fssource, resample, [(segmentation, 'source_file')]),
        (lta, resample, [('out_xfm', 'lta_file')]),
        (resample, outputnode, [('transformed_file', 'out_file')]),
    ])
    # fmt:on
    return workflow


def init_anat_ribbon_wf(name="anat_ribbon_wf"):
    """Create anatomical ribbon mask

    Workflow Graph

        .. workflow::
            :graph2use: orig
            :simple_form: yes

            from smriprep.workflows.surfaces import init_anat_ribbon_wf
            wf = init_anat_ribbon_wf()

    Inputs
    ------
    white
        Left and right gray/white surfaces (as GIFTI files)
    pial
        Left and right pial surfaces (as GIFTI files)
    ref_file
        Reference image (one 3D volume) to define the target space

    Outputs
    -------
    anat_ribbon
        Cortical gray matter mask, sampled into ``ref_file`` space
    """
    DEFAULT_MEMORY_MIN_GB = 0.01
    workflow = pe.Workflow(name=name)

    inputnode = pe.Node(
        niu.IdentityInterface(fields=["white", "pial", "ref_file"]),
        name="inputnode",
    )
    outputnode = pe.Node(niu.IdentityInterface(fields=["anat_ribbon"]), name="outputnode")

    create_wm_distvol = pe.MapNode(
        CreateSignedDistanceVolume(),
        iterfield=["surf_file"],
        name="create_wm_distvol",
    )

    create_pial_distvol = pe.MapNode(
        CreateSignedDistanceVolume(),
        iterfield=["surf_file"],
        name="create_pial_distvol",
    )

    make_ribbon = pe.Node(MakeRibbon(), name="make_ribbon", mem_gb=DEFAULT_MEMORY_MIN_GB)

    # fmt: off
    workflow.connect(
        [
            (inputnode, create_wm_distvol, [
                ("white", "surf_file"),
                ("ref_file", "ref_file"),
            ]),
            (inputnode, create_pial_distvol, [
                ("pial", "surf_file"),
                ("ref_file", "ref_file"),
            ]),
            (create_wm_distvol, make_ribbon, [("out_file", "white_distvols")]),
            (create_pial_distvol, make_ribbon, [("out_file", "pial_distvols")]),
            (make_ribbon, outputnode, [("ribbon", "anat_ribbon")]),
        ]
    )
    # fmt: on
    return workflow


def init_resample_midthickness_wf(
    grayord_density: ty.Literal['91k', '170k'],
    name: str = "resample_midthickness_wf",
):
    """
    Resample subject midthickness surface to specified density.

    Workflow Graph
        .. workflow::
            :graph2use: colored
            :simple_form: yes

            from smriprep.workflows.surfaces import init_resample_midthickness_wf
            wf = init_resample_midthickness_wf(grayord_density="91k")

    Parameters
    ----------
    grayord_density : :obj:`str`
        Either `91k` or `170k`, representing the total of vertices or *grayordinates*.
    name : :obj:`str`
        Unique name for the subworkflow (default: ``"resample_midthickness_wf"``)

    Inputs
    ------
    midthickness
        GIFTI surface mesh corresponding to the midthickness surface
    sphere_reg_fsLR
        GIFTI surface mesh corresponding to the subject's fsLR registration sphere

    Outputs
    -------
    midthickness
        GIFTI surface mesh corresponding to the midthickness surface, resampled to fsLR
    """
    import templateflow.api as tf
    from niworkflows.engine.workflows import LiterateWorkflow as Workflow

    workflow = Workflow(name=name)

    fslr_density = "32k" if grayord_density == "91k" else "59k"

    inputnode = pe.Node(
        niu.IdentityInterface(fields=["midthickness", "sphere_reg_fsLR"]),
        name="inputnode",
    )

    outputnode = pe.Node(niu.IdentityInterface(fields=["midthickness_fsLR"]), name="outputnode")

    resampler = pe.MapNode(
        SurfaceResample(method='BARYCENTRIC'),
        iterfield=['surface_in', 'current_sphere', 'new_sphere'],
        name="resampler",
    )
    resampler.inputs.new_sphere = [
        str(
            tf.get(
                template='fsLR',
                density=fslr_density,
                suffix='sphere',
                hemi=hemi,
                space=None,
                extension='.surf.gii',
            )
        )
        for hemi in ['L', 'R']
    ]

    workflow.connect([
        (inputnode, resampler, [
            ('midthickness', 'surface_in'),
            ('sphere_reg_fsLR', 'current_sphere'),
        ]),
        (resampler, outputnode, [('surface_out', 'midthickness_fsLR')]),
    ])  # fmt:skip

    return workflow


def init_morph_grayords_wf(
    grayord_density: ty.Literal['91k', '170k'],
    omp_nthreads: int,
    name: str = "morph_grayords_wf",
):
    """
    Sample Grayordinates files onto the fsLR atlas.

    Outputs are in CIFTI2 format.

    Workflow Graph
        .. workflow::
            :graph2use: colored
            :simple_form: yes

            from smriprep.workflows.surfaces import init_morph_grayords_wf
            wf = init_morph_grayords_wf(grayord_density="91k", omp_nthreads=1)

    Parameters
    ----------
    grayord_density : :obj:`str`
        Either `91k` or `170k`, representing the total of vertices or *grayordinates*.
    name : :obj:`str`
        Unique name for the subworkflow (default: ``"morph_grayords_wf"``)

    Inputs
    ------
    curv
        HCP-style curvature file in GIFTI format
    sulc
        HCP-style sulcal depth file in GIFTI format
    thickness
        HCP-style thickness file in GIFTI format
    roi
        HCP-style cortical ROI file in GIFTI format
    midthickness
        GIFTI surface mesh corresponding to the midthickness surface
    sphere_reg_fsLR
        GIFTI surface mesh corresponding to the subject's fsLR registration sphere

    Outputs
    -------
    curv_fsLR
        HCP-style curvature file in CIFTI-2 format, resampled to fsLR
    curv_metadata
        Path to JSON file containing metadata corresponding to ``curv_fsLR``
    sulc_fsLR
        HCP-style sulcal depth file in CIFTI-2 format, resampled to fsLR
    sulc_metadata
        Path to JSON file containing metadata corresponding to ``sulc_fsLR``
    thickness_fsLR
        HCP-style thickness file in CIFTI-2 format, resampled to fsLR
    """
    import templateflow.api as tf
    from niworkflows.engine.workflows import LiterateWorkflow as Workflow

    from smriprep.interfaces.cifti import GenerateDScalar

    workflow = Workflow(name=name)
    workflow.__desc__ = f"""\
*Grayordinate* "dscalar" files containing {grayord_density} samples were
resampled onto fsLR using the Connectome Workbench [@hcppipelines].
"""

    fslr_density = "32k" if grayord_density == "91k" else "59k"

    inputnode = pe.Node(
        niu.IdentityInterface(
            fields=[
                "curv",
                "sulc",
                "thickness",
                "roi",
                "midthickness",
                "midthickness_fsLR",
                "sphere_reg_fsLR",
            ]
        ),
        name="inputnode",
    )

    # Note we have to use a different name than itersource to
    # avoid duplicates in the workflow graph, even though the
    # previous was already Joined
    hemisource = pe.Node(
        niu.IdentityInterface(fields=['hemi']),
        name='hemisource',
        iterables=[('hemi', ['L', 'R'])],
    )

    outputnode = pe.Node(
        niu.IdentityInterface(
            fields=[
                "curv_fsLR",
                "curv_metadata",
                "sulc_fsLR",
                "sulc_metadata",
                "thickness_fsLR",
                "thickness_metadata",
            ]
        ),
        name="outputnode",
    )

    atlases = load_resource('atlases')
    select_surfaces = pe.Node(
        KeySelect(
            fields=[
                "curv",
                "sulc",
                "thickness",
                "roi",
                "midthickness",
                "midthickness_fsLR",
                "sphere_reg_fsLR",
                "template_sphere",
                "template_roi",
            ],
            keys=["L", "R"],
        ),
        name="select_surfaces",
        run_without_submitting=True,
    )
    select_surfaces.inputs.template_sphere = [
        str(
            tf.get(
                template='fsLR',
                density=fslr_density,
                suffix='sphere',
                hemi=hemi,
                space=None,
                extension='.surf.gii',
            )
        )
        for hemi in ['L', 'R']
    ]
    select_surfaces.inputs.template_roi = [
        str(atlases / f'L.atlasroi.{fslr_density}_fs_LR.shape.gii'),
        str(atlases / f'R.atlasroi.{fslr_density}_fs_LR.shape.gii'),
    ]

    workflow.connect([
        (inputnode, select_surfaces, [
            ('curv', 'curv'),
            ('sulc', 'sulc'),
            ('thickness', 'thickness'),
            ('roi', 'roi'),
            ('midthickness', 'midthickness'),
            ('midthickness_fsLR', 'midthickness_fsLR'),
            ('sphere_reg_fsLR', 'sphere_reg_fsLR'),
        ]),
        (hemisource, select_surfaces, [('hemi', 'key')]),
    ])  # fmt:skip

    for metric in ('curv', 'sulc', 'thickness'):
        resampler = pe.Node(
            MetricResample(method='ADAP_BARY_AREA', area_surfs=True),
            name=f"resample_{metric}",
            n_procs=omp_nthreads,
        )
        mask_fsLR = pe.Node(
            MetricMask(),
            name=f"mask_{metric}",
            n_procs=omp_nthreads,
        )
        cifti_metric = pe.JoinNode(
            GenerateDScalar(grayordinates=grayord_density, scalar_name=metric),
            name=f"cifti_{metric}",
            joinfield=['scalar_surfs'],
            joinsource="hemisource",
        )

        workflow.connect([
            (select_surfaces, resampler, [
                (metric, 'in_file'),
                ('sphere_reg_fsLR', 'current_sphere'),
                ('template_sphere', 'new_sphere'),
                ('midthickness', 'current_area'),
                ('midthickness_fsLR', 'new_area'),
                ('roi', 'roi_metric'),
            ]),
            (select_surfaces, mask_fsLR, [('template_roi', 'mask')]),
            (resampler, mask_fsLR, [('out_file', 'in_file')]),
            (mask_fsLR, cifti_metric, [('out_file', 'scalar_surfs')]),
            (cifti_metric, outputnode, [
                ('out_file', f'{metric}_fsLR'),
                ('out_metadata', f'{metric}_metadata'),
            ]),
        ])  # fmt:skip

    return workflow


def _check_cw256(in_files, default_flags):
    import numpy as np
    from nibabel.funcs import concat_images

    if isinstance(in_files, str):
        in_files = [in_files]
    summary_img = concat_images(in_files)
    fov = np.array(summary_img.shape[:3]) * summary_img.header.get_zooms()[:3]
    flags = list(default_flags)
    if np.any(fov > 256):
        flags.append("-cw256")
    return flags


def _sorted_by_basename(inlist):
    from os.path import basename

    return sorted(inlist, key=lambda x: str(basename(x)))


def _collate(files):
    return [files[i : i + 2] for i in range(0, len(files), 2)]


def _extract_fs_fields(filenames: str | list[str]) -> tuple[str, str]:
    from pathlib import Path

    if isinstance(filenames, str):
        filenames = [filenames]
    paths = [Path(fn) for fn in filenames]
    sub_dir = paths[0].parent.parent
    subjects_dir, subject_id = sub_dir.parent, sub_dir.name
    assert all(path == subjects_dir / subject_id / 'surf' / path.name for path in paths)
    return str(subjects_dir), subject_id


def _get_surfaces(subjects_dir: str, subject_id: str, surfaces: list[str]) -> tuple[list[str]]:
    """
    Get a list of FreeSurfer surface files for a given subject.

    If ``midthickness`` is requested but not present in the directory,
    ``graymid`` will be returned instead. For surfaces with dots (``.``) in
    their names, pass the name with underscores (``_``).

    Parameters
    ----------
    subjects_dir
        FreeSurfer SUBJECTS_DIR
    subject_id
        FreeSurfer subject ID
    surfaces
        List of surfaces to fetch

    Returns
    -------
    tuple
        A list of surfaces for each requested surface, sorted

    """
    from pathlib import Path

    expanded_surfaces = surfaces.copy()
    if "midthickness" in surfaces:
        expanded_surfaces.append("graymid")

    surf_dir = Path(subjects_dir) / subject_id / "surf"
    all_surfs = {
        surface: sorted(
            str(fn)
            for fn in surf_dir.glob(f"[lr]h.{surface.replace('_', '.')}")
        )
        for surface in expanded_surfaces
    }

    if all_surfs.get("graymid") and not all_surfs.get("midthickness"):
        all_surfs["midthickness"] = all_surfs.pop("graymid")

    ret = tuple(all_surfs[surface] for surface in surfaces)
    return ret if len(ret) > 1 else ret[0]<|MERGE_RESOLUTION|>--- conflicted
+++ resolved
@@ -245,7 +245,6 @@
         name="sync",
     )
 
-<<<<<<< HEAD
     if not fs_reuse_base:
 
         recon_config = pe.Node(FSDetectInputs(hires_enabled=hires), name="recon_config")
@@ -325,8 +324,6 @@
         # fmt:on
 
     # fmt:off
-=======
->>>>>>> a3df930f
     workflow.connect([
         (get_surfaces, midthickness, [
             ('white', 'in_file'),
