# emacs: -*- mode: python; py-indent-offset: 4; indent-tabs-mode: nil -*-
# vi: set ft=python sts=4 ts=4 sw=4 et:
#
# Copyright 2021 The NiPreps Developers <nipreps@gmail.com>
#
# Licensed under the Apache License, Version 2.0 (the "License");
# you may not use this file except in compliance with the License.
# You may obtain a copy of the License at
#
#     http://www.apache.org/licenses/LICENSE-2.0
#
# Unless required by applicable law or agreed to in writing, software
# distributed under the License is distributed on an "AS IS" BASIS,
# WITHOUT WARRANTIES OR CONDITIONS OF ANY KIND, either express or implied.
# See the License for the specific language governing permissions and
# limitations under the License.
#
# We support and encourage derived works from this project, please read
# about our expectations at
#
#     https://www.nipreps.org/community/licensing/
#
"""Anatomical reference preprocessing workflows."""
import typing as ty

from pkg_resources import resource_filename as pkgr

from nipype import logging
from nipype.pipeline import engine as pe
from nipype.interfaces import (
    utility as niu,
    freesurfer as fs,
    fsl,
    image,
)

from nipype.interfaces.ants.base import Info as ANTsInfo
from nipype.interfaces.ants import DenoiseImage, N4BiasFieldCorrection

from niworkflows.engine.workflows import LiterateWorkflow as Workflow
from niworkflows.interfaces.fixes import FixHeaderApplyTransforms as ApplyTransforms
from niworkflows.interfaces.freesurfer import (
    StructuralReference,
    PatchedLTAConvert as LTAConvert,
)
from niworkflows.interfaces.header import ValidateImage
from niworkflows.interfaces.images import TemplateDimensions, Conform
from niworkflows.interfaces.nibabel import ApplyMask, Binarize
from niworkflows.interfaces.nitransforms import ConcatenateXFMs
from niworkflows.utils.spaces import SpatialReferences, Reference
from niworkflows.utils.misc import add_suffix
from niworkflows.anat.ants import init_brain_extraction_wf, init_n4_only_wf
from ..interfaces import DerivativesDataSink
from ..utils.misc import apply_lut as _apply_bids_lut, fs_isRunning as _fs_isRunning
<<<<<<< HEAD
from .fit.registration import init_register_template_wf
from .outputs import (
    init_anat_reports_wf,
    init_ds_template_wf,
    init_ds_mask_wf,
    init_ds_dseg_wf,
    init_ds_tpms_wf,
    init_ds_template_registration_wf,
    init_ds_fs_registration_wf,
    init_anat_second_derivatives_wf,
)
from .surfaces import (
    init_anat_ribbon_wf,
    init_surface_derivatives_wf,
    init_surface_recon_wf,
    init_refinement_wf,
=======
from .norm import init_anat_norm_wf
from .outputs import init_anat_reports_wf, init_anat_derivatives_wf
from .surfaces import (
    init_anat_ribbon_wf,
    init_sphere_reg_wf,
    init_surface_recon_wf,
    init_morph_grayords_wf,
>>>>>>> 0f78fa24
)

LOGGER = logging.getLogger("nipype.workflow")


def init_anat_preproc_wf(
    *,
<<<<<<< HEAD
    bids_root: str,
    output_dir: str,
    freesurfer: bool,
    hires: bool,
    longitudinal: bool,
    t1w: list,
    t2w: list,
    skull_strip_mode: str,
    skull_strip_template: Reference,
    spaces: SpatialReferences,
    precomputed: dict,
    debug: bool,
    omp_nthreads: int,
    cifti_output: ty.Literal["91k", "170k", False] = False,
    name: str = "anat_preproc_wf",
    skull_strip_fixed_seed: bool = False,
):
    """
    Stage the anatomical preprocessing steps of *sMRIPrep*.

    This workflow is a compatibility wrapper around :py:func:`init_anat_fit_wf`
    that emits all derivatives that were present in sMRIPrep 0.9.x and before.

    Workflow Graph
        .. workflow::
            :graph2use: orig
            :simple_form: yes

            from niworkflows.utils.spaces import SpatialReferences, Reference
            from smriprep.workflows.anatomical import init_anat_preproc_wf
            wf = init_anat_preproc_wf(
                bids_root='.',
                output_dir='.',
                freesurfer=True,
                hires=True,
                longitudinal=False,
                t1w=['t1w.nii.gz'],
                t2w=[],
                skull_strip_mode='force',
                skull_strip_template=Reference('OASIS30ANTs'),
                spaces=SpatialReferences(spaces=['MNI152NLin2009cAsym', 'fsaverage5']),
                precomputed={},
                debug=False,
                omp_nthreads=1,
            )


    Parameters
    ----------
    bids_root : :obj:`str`
        Path of the input BIDS dataset root
    output_dir : :obj:`str`
        Directory in which to save derivatives
    freesurfer : :obj:`bool`
        Enable FreeSurfer surface reconstruction (increases runtime by 6h,
        at the very least)
    hires : :obj:`bool`
        Enable sub-millimeter preprocessing in FreeSurfer
    longitudinal : :obj:`bool`
        Create unbiased structural template, regardless of number of inputs
        (may increase runtime)
    t1w : :obj:`list`
        List of T1-weighted structural images.
    skull_strip_mode : :obj:`str`
        Determiner for T1-weighted skull stripping (`force` ensures skull stripping,
        `skip` ignores skull stripping, and `auto` automatically ignores skull stripping
        if pre-stripped brains are detected).
    skull_strip_template : :py:class:`~niworkflows.utils.spaces.Reference`
        Spatial reference to use in atlas-based brain extraction.
    spaces : :py:class:`~niworkflows.utils.spaces.SpatialReferences`
        Object containing standard and nonstandard space specifications.
    precomputed : :obj:`dict`
        Dictionary mapping output specification attribute names and
        paths to precomputed derivatives.
    debug : :obj:`bool`
        Enable debugging outputs
    omp_nthreads : :obj:`int`
        Maximum number of threads an individual process may use
    name : :obj:`str`, optional
        Workflow name (default: anat_fit_wf)
    skull_strip_fixed_seed : :obj:`bool`
        Do not use a random seed for skull-stripping - will ensure
        run-to-run replicability when used with --omp-nthreads 1
        (default: ``False``).

    Inputs
    ------
    t1w
        List of T1-weighted structural images
    t2w
        List of T2-weighted structural images
    roi
        A mask to exclude regions during standardization
    flair
        List of FLAIR images
    subjects_dir
        FreeSurfer SUBJECTS_DIR
    subject_id
        FreeSurfer subject ID

    Outputs
    -------
    t1w_preproc
        The T1w reference map, which is calculated as the average of bias-corrected
        and preprocessed T1w images, defining the anatomical space.
    t1w_mask
        Brain (binary) mask estimated by brain extraction.
    t1w_dseg
        Brain tissue segmentation of the preprocessed structural image, including
        gray-matter (GM), white-matter (WM) and cerebrospinal fluid (CSF).
    t1w_tpms
        List of tissue probability maps corresponding to ``t1w_dseg``.
    template
        List of template names to which the structural image has been registered
    anat2std_xfm
        List of nonlinear spatial transforms to resample data from subject
        anatomical space into standard template spaces. Collated with template.
    std2anat_xfm
        List of nonlinear spatial transforms to resample data from standard
        template spaces into subject anatomical space. Collated with template.
    subjects_dir
        FreeSurfer SUBJECTS_DIR; use as input to a node to ensure that it is run after
        FreeSurfer reconstruction is completed.
    subject_id
        FreeSurfer subject ID; use as input to a node to ensure that it is run after
        FreeSurfer reconstruction is completed.
    fsnative2t1w_xfm
        ITK-style affine matrix translating from FreeSurfer-conformed subject space to T1w

    """
    workflow = Workflow(name=name)

    inputnode = pe.Node(
        niu.IdentityInterface(fields=["t1w", "t2w", "roi", "flair", "subjects_dir", "subject_id"]),
        name="inputnode",
    )
    outputnode = pe.Node(
        niu.IdentityInterface(
            fields=[
                "template",
                "subjects_dir",
                "subject_id",
                "t1w_preproc",
                "t1w_mask",
                "t1w_dseg",
                "t1w_tpms",
                "anat2std_xfm",
                "std2anat_xfm",
                "fsnative2t1w_xfm",
                "t1w_aparc",
                "t1w_aseg",
            ]
        ),
        name="outputnode",
    )

    anat_fit_wf = init_anat_fit_wf(
        bids_root=bids_root,
        output_dir=output_dir,
        freesurfer=freesurfer,
        hires=hires,
        longitudinal=longitudinal,
        skull_strip_mode=skull_strip_mode,
        skull_strip_template=skull_strip_template,
        spaces=spaces,
        t1w=t1w,
        t2w=t2w,
        precomputed=precomputed,
        debug=debug,
        omp_nthreads=omp_nthreads,
        skull_strip_fixed_seed=skull_strip_fixed_seed,
    )
    anat_second_derivatives_wf = init_anat_second_derivatives_wf(
        bids_root=bids_root,
        freesurfer=freesurfer,
        output_dir=output_dir,
        spaces=spaces,
        cifti_output=cifti_output,
    )
    # fmt:off
    workflow.connect([
        (inputnode, anat_fit_wf, [
            ("t1w", "inputnode.t1w"),
            ("t2w", "inputnode.t2w"),
            ("roi", "inputnode.roi"),
            ("flair", "inputnode.flair"),
            ("subjects_dir", "inputnode.subjects_dir"),
            ("subject_id", "inputnode.subject_id"),
        ]),
        (anat_fit_wf, outputnode, [
            ("outputnode.template", "template"),
            ("outputnode.subjects_dir", "subjects_dir"),
            ("outputnode.subject_id", "subject_id"),
            ("outputnode.t1w_preproc", "t1w_preproc"),
            ("outputnode.t1w_mask", "t1w_mask"),
            ("outputnode.t1w_dseg", "t1w_dseg"),
            ("outputnode.t1w_tpms", "t1w_tpms"),
            ("outputnode.anat2std_xfm", "anat2std_xfm"),
            ("outputnode.std2anat_xfm", "std2anat_xfm"),
            ("outputnode.fsnative2t1w_xfm", "fsnative2t1w_xfm"),
        ]),
        (anat_fit_wf, anat_second_derivatives_wf, [
            ('outputnode.template', 'inputnode.template'),
            ('outputnode.t1w_valid_list', 'inputnode.source_files'),
            ("outputnode.t1w_preproc", "inputnode.t1w_preproc"),
            ("outputnode.t1w_mask", "inputnode.t1w_mask"),
            ("outputnode.t1w_dseg", "inputnode.t1w_dseg"),
            ("outputnode.t1w_tpms", "inputnode.t1w_tpms"),
            ('outputnode.anat2std_xfm', 'inputnode.anat2std_xfm'),
        ]),
    ])
    # fmt:on
    if freesurfer:
        surface_derivatives_wf = init_surface_derivatives_wf(cifti_output=cifti_output)
        anat_ribbon_wf = init_anat_ribbon_wf()

        # fmt:off
        workflow.connect([
            (anat_fit_wf, surface_derivatives_wf, [
                ('outputnode.t1w_preproc', 'inputnode.reference'),
                ('outputnode.subjects_dir', 'inputnode.subjects_dir'),
                ('outputnode.subject_id', 'inputnode.subject_id'),
                ('outputnode.fsnative2t1w_xfm', 'inputnode.fsnative2t1w_xfm'),
            ]),
            (anat_fit_wf, anat_ribbon_wf, [
                ('outputnode.t1w_mask', 'inputnode.t1w_mask'),
            ]),
            (surface_derivatives_wf, anat_ribbon_wf, [
                ('outputnode.surfaces', 'inputnode.surfaces'),
            ]),
            (surface_derivatives_wf, anat_second_derivatives_wf, [
                ('outputnode.surfaces', 'inputnode.surfaces'),
                ('outputnode.morphometrics', 'inputnode.morphometrics'),
                ('outputnode.out_aseg', 'inputnode.t1w_fs_aseg'),
                ('outputnode.out_aparc', 'inputnode.t1w_fs_aparc'),
                ('outputnode.cifti_morph', 'inputnode.cifti_morph'),
                ('outputnode.cifti_metadata', 'inputnode.cifti_metadata'),
            ]),
            (surface_derivatives_wf, outputnode, [
                ('outputnode.out_aseg', 't1w_aseg'),
                ('outputnode.out_aparc', 't1w_aparc'),
            ]),
            (anat_ribbon_wf, outputnode, [
                ("outputnode.anat_ribbon", "anat_ribbon"),
            ]),
            (anat_ribbon_wf, anat_second_derivatives_wf, [
                ("outputnode.anat_ribbon", "inputnode.anat_ribbon"),
            ]),
        ])
        # fmt:on

    return workflow


def init_anat_fit_wf(
    *,
    bids_root: str,
    output_dir: str,
    freesurfer: bool,
    hires: bool,
    longitudinal: bool,
    t1w: list,
    t2w: list,
    skull_strip_mode: str,
    skull_strip_template: Reference,
    spaces: SpatialReferences,
    precomputed: dict,
    debug: bool,
    omp_nthreads: int,
    name="anat_fit_wf",
    skull_strip_fixed_seed: bool = False,
=======
    bids_root,
    freesurfer,
    hires,
    longitudinal,
    t1w,
    t2w,
    omp_nthreads,
    output_dir,
    skull_strip_mode,
    skull_strip_template,
    spaces,
    cifti_output=False,
    debug=False,
    sloppy=False,
    existing_derivatives=None,
    name="anat_preproc_wf",
    skull_strip_fixed_seed=False,
>>>>>>> 0f78fa24
):
    """
    Stage the anatomical preprocessing steps of *sMRIPrep*.

    This includes:

      - T1w reference: realigning and then averaging T1w images.
      - Brain extraction and INU (bias field) correction.
      - Brain tissue segmentation.
      - Spatial normalization to standard spaces.
      - Surface reconstruction with FreeSurfer_.

    .. include:: ../links.rst

    Workflow Graph
        .. workflow::
            :graph2use: orig
            :simple_form: yes

            from niworkflows.utils.spaces import SpatialReferences, Reference
            from smriprep.workflows.anatomical import init_anat_fit_wf
            wf = init_anat_fit_wf(
                bids_root='.',
                output_dir='.',
                freesurfer=True,
                hires=True,
                longitudinal=False,
                t1w=['t1w.nii.gz'],
                t2w=['t2w.nii.gz'],
                skull_strip_mode='force',
                skull_strip_template=Reference('OASIS30ANTs'),
                spaces=SpatialReferences(spaces=['MNI152NLin2009cAsym', 'fsaverage5']),
                precomputed={},
                debug=False,
                omp_nthreads=1,
            )


    Parameters
    ----------
    bids_root : :obj:`str`
        Path of the input BIDS dataset root
    output_dir : :obj:`str`
        Directory in which to save derivatives
    freesurfer : :obj:`bool`
        Enable FreeSurfer surface reconstruction (increases runtime by 6h,
        at the very least)
    hires : :obj:`bool`
        Enable sub-millimeter preprocessing in FreeSurfer
    longitudinal : :obj:`bool`
        Create unbiased structural template, regardless of number of inputs
        (may increase runtime)
    t1w : :obj:`list`
        List of T1-weighted structural images.
    skull_strip_mode : :obj:`str`
        Determiner for T1-weighted skull stripping (`force` ensures skull stripping,
        `skip` ignores skull stripping, and `auto` automatically ignores skull stripping
        if pre-stripped brains are detected).
    skull_strip_template : :py:class:`~niworkflows.utils.spaces.Reference`
        Spatial reference to use in atlas-based brain extraction.
    spaces : :py:class:`~niworkflows.utils.spaces.SpatialReferences`
        Object containing standard and nonstandard space specifications.
    precomputed : :obj:`dict`
        Dictionary mapping output specification attribute names and
        paths to precomputed derivatives.
    debug : :obj:`bool`
        Enable debugging outputs
<<<<<<< HEAD
    omp_nthreads : :obj:`int`
        Maximum number of threads an individual process may use
=======
    sloppy: :obj:`bool`
        Quick, impercise operations. Used to decrease workflow duration.
>>>>>>> 0f78fa24
    name : :obj:`str`, optional
        Workflow name (default: anat_fit_wf)
    skull_strip_fixed_seed : :obj:`bool`
        Do not use a random seed for skull-stripping - will ensure
        run-to-run replicability when used with --omp-nthreads 1
        (default: ``False``).

    Inputs
    ------
    t1w
        List of T1-weighted structural images
    t2w
        List of T2-weighted structural images
    roi
        A mask to exclude regions during standardization
    flair
        List of FLAIR images
    subjects_dir
        FreeSurfer SUBJECTS_DIR
    subject_id
        FreeSurfer subject ID

    Outputs
    -------
    t1w_preproc
        The T1w reference map, which is calculated as the average of bias-corrected
        and preprocessed T1w images, defining the anatomical space.
    t1w_mask
        Brain (binary) mask estimated by brain extraction.
    t1w_dseg
        Brain tissue segmentation of the preprocessed structural image, including
        gray-matter (GM), white-matter (WM) and cerebrospinal fluid (CSF).
    t1w_tpms
        List of tissue probability maps corresponding to ``t1w_dseg``.
    t1w_valid_list
        List of input T1w images accepted for preprocessing. If t1w_preproc is
        precomputed, this is always a list containing that image.
    template
        List of template names to which the structural image has been registered
    anat2std_xfm
        List of nonlinear spatial transforms to resample data from subject
        anatomical space into standard template spaces. Collated with template.
    std2anat_xfm
        List of nonlinear spatial transforms to resample data from standard
        template spaces into subject anatomical space. Collated with template.
    subjects_dir
        FreeSurfer SUBJECTS_DIR; use as input to a node to ensure that it is run after
        FreeSurfer reconstruction is completed.
    subject_id
        FreeSurfer subject ID; use as input to a node to ensure that it is run after
        FreeSurfer reconstruction is completed.
    fsnative2t1w_xfm
        ITK-style affine matrix translating from FreeSurfer-conformed subject space to T1w

    See Also
    --------
    * :py:func:`~niworkflows.anat.ants.init_brain_extraction_wf`
    * :py:func:`~smriprep.workflows.surfaces.init_surface_recon_wf`

    """
    workflow = Workflow(name=name)
    num_t1w = len(t1w)
    desc = f"""
Anatomical data preprocessing

: A total of {num_t1w} T1-weighted (T1w) images were found within the input
BIDS dataset."""

    have_t1w = "t1w_preproc" in precomputed
    have_t2w = "t2w_preproc" in precomputed
    have_mask = "t1w_mask" in precomputed
    have_dseg = "t1w_dseg" in precomputed
    have_tpms = "t1w_tpms" in precomputed

    # Organization
    # ------------
    # This workflow takes the usual (inputnode -> graph -> outputnode) format
    # The graph consists of (input -> compute -> datasink -> buffer) units,
    # and all inputs to outputnode are buffer.
    # If precomputed inputs are found, then these units are replaced with (buffer)
    #     At the time of writing, t1w_mask is an exception, which takes the form
    #     (t1w_buffer -> refined_buffer -> datasink -> outputnode)
    # All outputnode components should therefore point to files in the input or
    # output directories.
    inputnode = pe.Node(
        niu.IdentityInterface(fields=["t1w", "t2w", "roi", "flair", "subjects_dir", "subject_id"]),
        name="inputnode",
    )
    outputnode = pe.Node(
        niu.IdentityInterface(
<<<<<<< HEAD
            fields=[
                # Primary derivatives
                "t1w_preproc",
                "t2w_preproc",
                "t1w_mask",
                "t1w_dseg",
                "t1w_tpms",
                "anat2std_xfm",
                "fsnative2t1w_xfm",
                # Reverse transform; not computable from forward transform
                "std2anat_xfm",
                # Metadata
                "template",
                "subjects_dir",
                "subject_id",
                "t1w_valid_list",
            ]
=======
            fields=["template", "subjects_dir", "subject_id", "t2w_preproc", "sphere_reg_fsLR"]
            + get_outputnode_spec()
>>>>>>> 0f78fa24
        ),
        name="outputnode",
    )
    # If all derivatives exist, inputnode could go unconnected, so add explicitly
    workflow.add_nodes([inputnode])

    # Stage 1 inputs (filtered)
    sourcefile_buffer = pe.Node(
        niu.IdentityInterface(fields=["source_files"]),
        name="sourcefile_buffer",
    )

    # Stage 2 results
    t1w_buffer = pe.Node(
        niu.IdentityInterface(fields=["t1w_preproc", "t1w_mask", "t1w_brain", "ants_seg"]),
        name="t1w_buffer",
    )
    # Refined stage 2 results; may be direct copy if no refinement
    refined_buffer = pe.Node(
        niu.IdentityInterface(fields=["t1w_mask", "t1w_brain"]),
        name="refined_buffer",
    )
    # Stage 3 results
    seg_buffer = pe.Node(
        niu.IdentityInterface(fields=["t1w_dseg", "t1w_tpms"]),
        name="seg_buffer",
    )
    # Stage 4 results: collated template names, forward and reverse transforms
    template_buffer = pe.Node(niu.Merge(2), name="template_buffer")
    anat2std_buffer = pe.Node(niu.Merge(2), name="anat2std_buffer")
    std2anat_buffer = pe.Node(niu.Merge(2), name="std2anat_buffer")

    # fmt:off
    workflow.connect([
        (seg_buffer, outputnode, [
            ("t1w_dseg", "t1w_dseg"),
            ("t1w_tpms", "t1w_tpms"),
        ]),
        (anat2std_buffer, outputnode, [("out", "anat2std_xfm")]),
        (std2anat_buffer, outputnode, [("out", "std2anat_xfm")]),
        (template_buffer, outputnode, [("out", "template")]),
        (sourcefile_buffer, outputnode, [("source_files", "t1w_valid_list")]),
    ])
    # fmt:on

    # Reporting
    anat_reports_wf = init_anat_reports_wf(
        spaces=spaces,
        freesurfer=freesurfer,
        output_dir=output_dir,
    )
    # fmt:off
    workflow.connect([
        (outputnode, anat_reports_wf, [
            ("t1w_valid_list", "inputnode.source_file"),
            ("t1w_preproc", "inputnode.t1w_preproc"),
            ("t1w_mask", "inputnode.t1w_mask"),
            ("t1w_dseg", "inputnode.t1w_dseg"),
            ("template", "inputnode.template"),
            ("anat2std_xfm", "inputnode.anat2std_xfm"),
            ("subjects_dir", "inputnode.subjects_dir"),
            ("subject_id", "inputnode.subject_id"),
        ]),
    ])
    # fmt:on

    # Stage 1: Conform images and validate
    # If desc-preproc_T1w.nii.gz is provided, just validate it
    anat_validate = pe.Node(ValidateImage(), name="anat_validate", run_without_submitting=True)
    if not have_t1w:
        LOGGER.info("Stage 1: Adding template workflow")
        ants_ver = ANTsInfo.version() or "(version unknown)"
        desc += f"""\
 {"Each" if num_t1w > 1 else "The"} T1w image was corrected for intensity
non-uniformity (INU) with `N4BiasFieldCorrection` [@n4], distributed with ANTs {ants_ver}
[@ants, RRID:SCR_004757]"""
        desc += ".\n" if num_t1w > 1 else ", and used as T1w-reference throughout the workflow.\n"

        anat_template_wf = init_anat_template_wf(
            longitudinal=longitudinal,
            omp_nthreads=omp_nthreads,
            num_files=num_t1w,
            contrast="T1w",
            name="anat_template_wf",
        )
        ds_template_wf = init_ds_template_wf(output_dir=output_dir, num_t1w=num_t1w)

        # fmt:off
        workflow.connect([
            (inputnode, anat_template_wf, [("t1w", "inputnode.anat_files")]),
            (anat_template_wf, anat_validate, [("outputnode.anat_ref", "in_file")]),
            (anat_template_wf, sourcefile_buffer, [
                ("outputnode.anat_valid_list", "source_files"),
            ]),
            (anat_template_wf, anat_reports_wf, [
                ("outputnode.out_report", "inputnode.t1w_conform_report"),
            ]),
            (anat_template_wf, ds_template_wf, [
                ("outputnode.anat_realign_xfm", "inputnode.t1w_ref_xfms"),
            ]),
            (sourcefile_buffer, ds_template_wf, [("source_files", "inputnode.source_files")]),
            (t1w_buffer, ds_template_wf, [("t1w_preproc", "inputnode.t1w_preproc")]),
            (ds_template_wf, outputnode, [("outputnode.t1w_preproc", "t1w_preproc")]),
        ])
        # fmt:on
    else:
        LOGGER.info("Found preprocessed T1w - skipping Stage 1")
        desc += """ A preprocessed T1w image was provided as a precomputed input
and used as T1w-reference throughout the workflow.
"""

        anat_validate.inputs.in_file = precomputed["t1w_preproc"]
        sourcefile_buffer.inputs.source_files = [precomputed["t1w_preproc"]]

        # fmt:off
        workflow.connect([
            (anat_validate, t1w_buffer, [("out_file", "t1w_preproc")]),
            (t1w_buffer, outputnode, [("t1w_preproc", "t1w_preproc")]),
        ])
        # fmt:on

    # Stage 2: INU correction and masking
    # We always need to generate t1w_brain; how to do that depends on whether we have
    # a pre-corrected T1w or precomputed mask, or are given an already masked image
    if not have_mask:
        LOGGER.info("Stage 2: Preparing brain extraction workflow")
        if skull_strip_mode == "auto":
            run_skull_strip = all(_is_skull_stripped(img) for img in t1w)
        else:
            run_skull_strip = {"force": True, "skip": False}

        # Brain extraction
        if run_skull_strip:
            desc += f"""\
The T1w-reference was then skull-stripped with a *Nipype* implementation of
the `antsBrainExtraction.sh` workflow (from ANTs), using {skull_strip_template.fullname}
as target template.
"""
            brain_extraction_wf = init_brain_extraction_wf(
                in_template=skull_strip_template.space,
                template_spec=skull_strip_template.spec,
                atropos_use_random_seed=not skull_strip_fixed_seed,
                omp_nthreads=omp_nthreads,
                normalization_quality="precise" if not debug else "testing",
            )
            # fmt:off
            workflow.connect([
                (anat_validate, brain_extraction_wf, [("out_file", "inputnode.in_files")]),
                (brain_extraction_wf, t1w_buffer, [
                    ("outputnode.out_mask", "t1w_mask"),
                    (("outputnode.out_file", _pop), "t1w_brain"),
                    ("outputnode.out_segm", "ants_seg"),
                ]),
            ])
            if not have_t1w:
                workflow.connect([
                    (brain_extraction_wf, t1w_buffer, [
                        (("outputnode.bias_corrected", _pop), "t1w_preproc"),
                    ]),
                ])
            # fmt:on
        # Determine mask from T1w and uniformize
        elif not have_t1w:
            LOGGER.info("Stage 2: Skipping skull-strip, INU-correction only")
            desc += """\
The provided T1w image was previously skull-stripped; a brain mask was
derived from the input image.
"""
            n4_only_wf = init_n4_only_wf(
                omp_nthreads=omp_nthreads,
                atropos_use_random_seed=not skull_strip_fixed_seed,
            )
            # fmt:off
            workflow.connect([
                (anat_validate, n4_only_wf, [("out_file", "inputnode.in_files")]),
                (n4_only_wf, t1w_buffer, [
                    (("outputnode.bias_corrected", _pop), "t1w_preproc"),
                    ("outputnode.out_mask", "t1w_mask"),
                    (("outputnode.out_file", _pop), "t1w_brain"),
                    ("outputnode.out_segm", "ants_seg"),
                ]),
            ])
            # fmt:on
        # Binarize the already uniformized image
        else:
            LOGGER.info("Stage 2: Skipping skull-strip, generating mask from input")
            desc += """\
The provided T1w image was previously skull-stripped; a brain mask was
derived from the input image.
"""
            binarize = pe.Node(Binarize(thresh_low=2), name="binarize")
            # fmt:off
            workflow.connect([
                (anat_validate, binarize, [("out_file", "in_file")]),
                (anat_validate, t1w_buffer, [("out_file", "t1w_brain")]),
                (binarize, t1w_buffer, [("out_file", "t1w_mask")]),
            ])
            # fmt:on

        ds_mask_wf = init_ds_mask_wf(bids_root=bids_root, output_dir=output_dir)
        # fmt:off
        workflow.connect([
            (sourcefile_buffer, ds_mask_wf, [("source_files", "inputnode.source_files")]),
            (refined_buffer, ds_mask_wf, [("t1w_mask", "inputnode.t1w_mask")]),
            (ds_mask_wf, outputnode, [("outputnode.t1w_mask", "t1w_mask")]),
        ])
        # fmt:on
    else:
        LOGGER.info("Found brain mask")
        desc += """\
A pre-computed brain mask was provided as input and used throughout the workflow.
"""
        t1w_buffer.inputs.t1w_mask = precomputed["t1w_mask"]
        # If we have a mask, always apply it
        apply_mask = pe.Node(ApplyMask(in_mask=precomputed["t1w_mask"]), name="apply_mask")
        workflow.connect([(anat_validate, apply_mask, [("out_file", "in_file")])])
        # Run N4 if it hasn't been pre-run
        if not have_t1w:
            LOGGER.info("Skipping skull-strip, INU-correction only")
            n4_only_wf = init_n4_only_wf(
                omp_nthreads=omp_nthreads,
                atropos_use_random_seed=not skull_strip_fixed_seed,
            )
            # fmt:off
            workflow.connect([
                (apply_mask, n4_only_wf, [("out_file", "inputnode.in_files")]),
                (n4_only_wf, t1w_buffer, [
                    (("outputnode.bias_corrected", _pop), "t1w_preproc"),
                    (("outputnode.out_file", _pop), "t1w_brain"),
                ]),
            ])
            # fmt:on
        else:
            LOGGER.info("Skipping Stage 2")
            workflow.connect([(apply_mask, t1w_buffer, [("out_file", "t1w_brain")])])
        workflow.connect([(refined_buffer, outputnode, [("t1w_mask", "t1w_mask")])])

    # Stage 3: Segmentation
    if not (have_dseg and have_tpms):
        LOGGER.info("Stage 3: Preparing segmentation workflow")
        fsl_ver = fsl.FAST().version or "(version unknown)"
        desc += f"""\
Brain tissue segmentation of cerebrospinal fluid (CSF),
white-matter (WM) and gray-matter (GM) was performed on
the brain-extracted T1w using `fast` [FSL {fsl_ver}, RRID:SCR_002823, @fsl_fast].
"""
        fast = pe.Node(
            fsl.FAST(segments=True, no_bias=True, probability_maps=True),
            name="fast",
            mem_gb=3,
        )
        lut_t1w_dseg = pe.Node(niu.Function(function=_apply_bids_lut), name="lut_t1w_dseg")
        lut_t1w_dseg.inputs.lut = (0, 3, 1, 2)  # Maps: 0 -> 0, 3 -> 1, 1 -> 2, 2 -> 3.
        fast2bids = pe.Node(
            niu.Function(function=_probseg_fast2bids),
            name="fast2bids",
            run_without_submitting=True,
        )
        workflow.connect([(refined_buffer, fast, [("t1w_brain", "in_files")])])

        # fmt:off
        if not have_dseg:
            ds_dseg_wf = init_ds_dseg_wf(output_dir=output_dir)
            workflow.connect([
                (fast, lut_t1w_dseg, [("partial_volume_map", "in_dseg")]),
                (sourcefile_buffer, ds_dseg_wf, [("source_files", "inputnode.source_files")]),
                (lut_t1w_dseg, ds_dseg_wf, [("out", "inputnode.t1w_dseg")]),
                (ds_dseg_wf, seg_buffer, [("outputnode.t1w_dseg", "t1w_dseg")]),
            ])
        if not have_tpms:
            ds_tpms_wf = init_ds_tpms_wf(output_dir=output_dir)
            workflow.connect([
                (fast, fast2bids, [("partial_volume_files", "inlist")]),
                (sourcefile_buffer, ds_tpms_wf, [("source_files", "inputnode.source_files")]),
                (fast2bids, ds_tpms_wf, [("out", "inputnode.t1w_tpms")]),
                (ds_tpms_wf, seg_buffer, [("outputnode.t1w_tpms", "t1w_tpms")]),
            ])
        # fmt:on
    else:
        LOGGER.info("Skipping Stage 3")
    if have_dseg:
        LOGGER.info("Found discrete segmentation")
        desc += "Precomputed discrete tissue segmentations were provided as inputs.\n"
        seg_buffer.inputs.t1w_dseg = precomputed["t1w_dseg"]
    if have_tpms:
        LOGGER.info("Found tissue probability maps")
        desc += "Precomputed tissue probabiilty maps were provided as inputs.\n"
        seg_buffer.inputs.t1w_tpms = precomputed["t1w_tpms"]

    # Stage 4: Normalization
    templates = []
    found_xfms = {}
    for template in spaces.get_spaces(nonstandard=False, dim=(3,)):
        xfms = precomputed.get("transforms", {}).get(template, {})
        if set(xfms) != {"forward", "reverse"}:
            templates.append(template)
        else:
            found_xfms[template] = xfms

    template_buffer.inputs.in1 = list(found_xfms)
    anat2std_buffer.inputs.in1 = [xfm["forward"] for xfm in found_xfms.values()]
    std2anat_buffer.inputs.in1 = [xfm["reverse"] for xfm in found_xfms.values()]

    if templates:
        LOGGER.info(f"Stage 4: Preparing normalization workflow for {templates}")
        register_template_wf = init_register_template_wf(
            debug=debug,
            omp_nthreads=omp_nthreads,
<<<<<<< HEAD
            templates=templates,
=======
            normalization_quality="precise" if not sloppy else "testing",
>>>>>>> 0f78fa24
        )
        ds_template_registration_wf = init_ds_template_registration_wf(output_dir=output_dir)

<<<<<<< HEAD
        # fmt:off
        workflow.connect([
            (inputnode, register_template_wf, [('roi', 'inputnode.lesion_mask')]),
            (t1w_buffer, register_template_wf, [('t1w_preproc', 'inputnode.moving_image')]),
            (refined_buffer, register_template_wf, [('t1w_mask', 'inputnode.moving_mask')]),
            (sourcefile_buffer, ds_template_registration_wf, [
                ("source_files", "inputnode.source_files")
            ]),
            (register_template_wf, ds_template_registration_wf, [
                ('outputnode.template', 'inputnode.template'),
                ('outputnode.anat2std_xfm', 'inputnode.anat2std_xfm'),
                ('outputnode.std2anat_xfm', 'inputnode.std2anat_xfm'),
            ]),
            (register_template_wf, template_buffer, [('outputnode.template', 'in2')]),
            (ds_template_registration_wf, std2anat_buffer, [('outputnode.std2anat_xfm', 'in2')]),
            (ds_template_registration_wf, anat2std_buffer, [('outputnode.anat2std_xfm', 'in2')]),
        ])
        # fmt:on
    if found_xfms:
        LOGGER.info(f"Stage 4: Found pre-computed registrations for {found_xfms}")
=======
    # 4. Spatial normalization
    anat_norm_wf = init_anat_norm_wf(
        sloppy=sloppy,
        omp_nthreads=omp_nthreads,
        templates=spaces.get_spaces(nonstandard=False, dim=(3,)),
    )
>>>>>>> 0f78fa24

    # Do not attempt refinement (Stage 6, below)
    if have_mask or not freesurfer:
        # fmt:off
        workflow.connect([
            (t1w_buffer, refined_buffer, [
                ("t1w_mask", "t1w_mask"),
                ("t1w_brain", "t1w_brain"),
            ]),
        ])
        # fmt:on

    workflow.__desc__ = desc

    if not freesurfer:
        LOGGER.info("Skipping Stages 5 and 6")
        return workflow

    fs_isrunning = pe.Node(
        niu.Function(function=_fs_isRunning), overwrite=True, name="fs_isrunning"
    )
    fs_isrunning.inputs.logger = LOGGER

    # Stage 5: Surface reconstruction (--fs-no-reconall not set)
    LOGGER.info("Stage 5: Preparing surface reconstruction workflow")
    surface_recon_wf = init_surface_recon_wf(
        name="surface_recon_wf",
        omp_nthreads=omp_nthreads,
        hires=hires,
        precomputed=precomputed,
    )

    # fmt:off
    workflow.connect([
        (inputnode, fs_isrunning, [
            ('subjects_dir', 'subjects_dir'),
            ('subject_id', 'subject_id'),
        ]),
        (inputnode, surface_recon_wf, [
            ('t2w', 'inputnode.t2w'),
            ('flair', 'inputnode.flair'),
            ('subject_id', 'inputnode.subject_id'),
        ]),
        (fs_isrunning, surface_recon_wf, [('out', 'inputnode.subjects_dir')]),
        (anat_validate, surface_recon_wf, [('out_file', 'inputnode.t1w')]),
        (t1w_buffer, surface_recon_wf, [('t1w_brain', 'inputnode.skullstripped_t1')]),
        (surface_recon_wf, outputnode, [
            ('outputnode.subjects_dir', 'subjects_dir'),
            ('outputnode.subject_id', 'subject_id'),
        ]),
    ])
    # fmt:on

    fsnative_xfms = precomputed.get("transforms", {}).get("fsnative")
    if not fsnative_xfms:
        ds_fs_registration_wf = init_ds_fs_registration_wf(output_dir=output_dir)
        # fmt:off
        workflow.connect([
            (sourcefile_buffer, ds_fs_registration_wf, [
                ("source_files", "inputnode.source_files"),
            ]),
            (surface_recon_wf, ds_fs_registration_wf, [
                ('outputnode.fsnative2t1w_xfm', 'inputnode.fsnative2t1w_xfm'),
            ]),
            (ds_fs_registration_wf, outputnode, [
                ('outputnode.fsnative2t1w_xfm', 'fsnative2t1w_xfm'),
            ]),
        ])
        # fmt:on
    elif "reverse" in fsnative_xfms:
        LOGGER.info("Found fsnative-T1w transform - skipping registration")
        outputnode.inputs.fsnative2t1w_xfm = fsnative_xfms["reverse"]
    else:
        raise RuntimeError(
            "Found a T1w-to-fsnative transform without the reverse. Time to handle this."
        )

    if not have_mask:
        LOGGER.info("Stage 6: Preparing mask refinement workflow")
        # Stage 6: Refine ANTs mask with FreeSurfer segmentation
        refinement_wf = init_refinement_wf()
        applyrefined = pe.Node(fsl.ApplyMask(), name="applyrefined")

<<<<<<< HEAD
        # fmt:off
        workflow.connect([
            (surface_recon_wf, refinement_wf, [
                ('outputnode.subjects_dir', 'inputnode.subjects_dir'),
                ('outputnode.subject_id', 'inputnode.subject_id'),
                ('outputnode.fsnative2t1w_xfm', 'inputnode.fsnative2t1w_xfm'),
            ]),
            (t1w_buffer, refinement_wf, [
                ('t1w_preproc', 'inputnode.reference_image'),
                ('ants_seg', 'inputnode.ants_segs'),
            ]),
            (t1w_buffer, applyrefined, [('t1w_preproc', 'in_file')]),
            (refinement_wf, applyrefined, [('outputnode.out_brainmask', 'mask_file')]),
            (refinement_wf, refined_buffer, [('outputnode.out_brainmask', 't1w_mask')]),
            (applyrefined, refined_buffer, [('out_file', 't1w_brain')]),
        ])
        # fmt:on
    else:
        LOGGER.info("Found brain mask - skipping Stage 6")
=======
    # 5. Surface reconstruction (--fs-no-reconall not set)
    surface_recon_wf = init_surface_recon_wf(
        name="surface_recon_wf", omp_nthreads=omp_nthreads, hires=hires
    )
    applyrefined = pe.Node(fsl.ApplyMask(), name="applyrefined")
    sphere_reg_wf = init_sphere_reg_wf(name="sphere_reg_wf")
>>>>>>> 0f78fa24

    if t2w and not have_t2w:
        LOGGER.info("Stage 7: Creating T2w template")
        t2w_template_wf = init_anat_template_wf(
            longitudinal=longitudinal,
            omp_nthreads=omp_nthreads,
            num_files=len(t2w),
            contrast="T2w",
            name="t2w_template_wf",
        )
        bbreg = pe.Node(
            fs.BBRegister(
                contrast_type="t2",
                init="coreg",
                dof=6,
                out_lta_file=True,
                args="--gm-proj-abs 2 --wm-proj-abs 1",
            ),
            name="bbreg",
        )
        coreg_xfms = pe.Node(niu.Merge(2), name="merge_xfms", run_without_submitting=True)
        t2wtot1w_xfm = pe.Node(ConcatenateXFMs(), name="t2wtot1w_xfm", run_without_submitting=True)
        t2w_resample = pe.Node(
            ApplyTransforms(
                dimension=3,
                default_value=0,
                float=True,
                interpolation="LanczosWindowedSinc",
            ),
            name="t2w_resample",
        )

        ds_t2w_preproc = pe.Node(
            DerivativesDataSink(base_directory=output_dir, desc="preproc", compress=True),
            name="ds_t2w_preproc",
            run_without_submitting=True,
        )
        ds_t2w_preproc.inputs.SkullStripped = False

        # fmt:off
        workflow.connect([
            (inputnode, t2w_template_wf, [('t2w', 'inputnode.anat_files')]),
            (t2w_template_wf, bbreg, [('outputnode.anat_ref', 'source_file')]),
            (surface_recon_wf, bbreg, [
                ('outputnode.subject_id', 'subject_id'),
                ('outputnode.subjects_dir', 'subjects_dir'),
            ]),
            (bbreg, coreg_xfms, [('out_lta_file', 'in1')]),
            (surface_recon_wf, coreg_xfms, [('outputnode.fsnative2t1w_xfm', 'in2')]),
            (coreg_xfms, t2wtot1w_xfm, [('out', 'in_xfms')]),
            (t2w_template_wf, t2w_resample, [('outputnode.anat_ref', 'input_image')]),
            (brain_extraction_wf, t2w_resample, [
                (('outputnode.bias_corrected', _pop), 'reference_image'),
            ]),
            (t2wtot1w_xfm, t2w_resample, [('out_xfm', 'transforms')]),
<<<<<<< HEAD
            (inputnode, ds_t2w_preproc, [('t2w', 'source_file')]),
            (t2w_resample, ds_t2w_preproc, [('output_image', 'in_file')]),
            (ds_t2w_preproc, outputnode, [('out_file', 't2w_preproc')]),
=======
            (t2w_resample, outputnode, [('output_image', 't2w_preproc')]),
        ])
        # fmt:on

    # Anatomical ribbon file using HCP signed-distance volume method
    anat_ribbon_wf = init_anat_ribbon_wf()
    # fmt:off
    workflow.connect([
        (inputnode, fs_isrunning, [
            ('subjects_dir', 'subjects_dir'),
            ('subject_id', 'subject_id')]),
        (inputnode, surface_recon_wf, [
            ('t2w', 'inputnode.t2w'),
            ('flair', 'inputnode.flair'),
            ('subject_id', 'inputnode.subject_id')]),
        (fs_isrunning, surface_recon_wf, [('out', 'inputnode.subjects_dir')]),
        (anat_validate, surface_recon_wf, [('out_file', 'inputnode.t1w')]),
        (brain_extraction_wf, surface_recon_wf, [
            (('outputnode.out_file', _pop), 'inputnode.skullstripped_t1'),
            ('outputnode.out_segm', 'inputnode.ants_segs'),
            (('outputnode.bias_corrected', _pop), 'inputnode.corrected_t1')]),
        (brain_extraction_wf, applyrefined, [
            (('outputnode.bias_corrected', _pop), 'in_file')]),
        (surface_recon_wf, applyrefined, [
            ('outputnode.out_brainmask', 'mask_file')]),
        (surface_recon_wf, outputnode, [
            ('outputnode.subjects_dir', 'subjects_dir'),
            ('outputnode.subject_id', 'subject_id'),
            ('outputnode.t1w2fsnative_xfm', 't1w2fsnative_xfm'),
            ('outputnode.fsnative2t1w_xfm', 'fsnative2t1w_xfm'),
            ('outputnode.surfaces', 'surfaces'),
            ('outputnode.morphometrics', 'morphometrics'),
            ('outputnode.out_aseg', 't1w_aseg'),
            ('outputnode.out_aparc', 't1w_aparc')]),
        (surface_recon_wf, anat_ribbon_wf, [
            ('outputnode.surfaces', 'inputnode.surfaces'),
            ('outputnode.out_brainmask', 'inputnode.t1w_mask')]),
        (anat_ribbon_wf, outputnode, [
            ("outputnode.anat_ribbon", "anat_ribbon")]),
        (applyrefined, buffernode, [('out_file', 't1w_brain')]),
        (surface_recon_wf, sphere_reg_wf, [
            ('outputnode.subject_id', 'inputnode.subject_id'),
            ('outputnode.subjects_dir', 'inputnode.subjects_dir'),
        ]),
        (sphere_reg_wf, outputnode, [
            ('outputnode.sphere_reg', 'sphere_reg'),
            ('outputnode.sphere_reg_fsLR', 'sphere_reg_fsLR'),
        ]),
        (surface_recon_wf, buffernode, [
            ('outputnode.out_brainmask', 't1w_mask')]),
        (surface_recon_wf, anat_reports_wf, [
            ('outputnode.subject_id', 'inputnode.subject_id'),
            ('outputnode.subjects_dir', 'inputnode.subjects_dir')]),
        (surface_recon_wf, anat_derivatives_wf, [
            ('outputnode.out_aseg', 'inputnode.t1w_fs_aseg'),
            ('outputnode.out_aparc', 'inputnode.t1w_fs_aparc'),
        ]),
        (outputnode, anat_derivatives_wf, [
            ('t1w2fsnative_xfm', 'inputnode.t1w2fsnative_xfm'),
            ('fsnative2t1w_xfm', 'inputnode.fsnative2t1w_xfm'),
            ('surfaces', 'inputnode.surfaces'),
            ('morphometrics', 'inputnode.morphometrics'),
            ('sphere_reg', 'inputnode.sphere_reg'),
            ('sphere_reg_fsLR', 'inputnode.sphere_reg_fsLR'),
        ]),
        (anat_ribbon_wf, anat_derivatives_wf, [
            ("outputnode.anat_ribbon", "inputnode.anat_ribbon"),
        ]),
    ])
    # fmt:on

    if cifti_output:
        morph_grayords_wf = init_morph_grayords_wf(grayord_density=cifti_output)
        anat_derivatives_wf.get_node('inputnode').inputs.cifti_density = cifti_output
        # fmt:off
        workflow.connect([
            (surface_recon_wf, morph_grayords_wf, [
                ('outputnode.subject_id', 'inputnode.subject_id'),
                ('outputnode.subjects_dir', 'inputnode.subjects_dir'),
            ]),
            (morph_grayords_wf, anat_derivatives_wf, [
                ("outputnode.cifti_morph", "inputnode.cifti_morph"),
                ("outputnode.cifti_metadata", "inputnode.cifti_metadata"),
            ]),
>>>>>>> 0f78fa24
        ])
        # fmt:on
    elif not t2w:
        LOGGER.info("No T2w images provided - skipping Stage 7")
    else:
        LOGGER.info("Found preprocessed T2w - skipping Stage 7")

    return workflow


def init_anat_template_wf(
    *,
    longitudinal: bool,
    omp_nthreads: int,
    num_files: int,
    contrast: str,
    name: str = "anat_template_wf",
):
    """
    Generate a canonically-oriented, structural average from all input images.

    Workflow Graph
        .. workflow::
            :graph2use: orig
            :simple_form: yes

            from smriprep.workflows.anatomical import init_anat_template_wf
            wf = init_anat_template_wf(
                longitudinal=False, omp_nthreads=1, num_files=1, contrast="T1w"
            )

    Parameters
    ----------
    longitudinal : :obj:`bool`
        Create unbiased structural average, regardless of number of inputs
        (may increase runtime)
    omp_nthreads : :obj:`int`
        Maximum number of threads an individual process may use
    num_files : :obj:`int`
        Number of images
    contrast : :obj:`str`
        Name of contrast, for reporting purposes, e.g., T1w, T2w, PDw
    name : :obj:`str`, optional
        Workflow name (default: anat_template_wf)

    Inputs
    ------
    anat_files
        List of structural images

    Outputs
    -------
    anat_ref
        Structural reference averaging input images
    anat_valid_list
        List of structural images accepted for combination
    anat_realign_xfm
        List of affine transforms to realign input images to final reference
    out_report
        Conformation report

    """
    workflow = Workflow(name=name)

    if num_files > 1:
        fs_ver = fs.Info().looseversion() or "(version unknown)"
        workflow.__desc__ = f"""\
An anatomical {contrast}-reference map was computed after registration of
{num_files} {contrast} images (after INU-correction) using
`mri_robust_template` [FreeSurfer {fs_ver}, @fs_template].
"""

    inputnode = pe.Node(niu.IdentityInterface(fields=["anat_files"]), name="inputnode")
    outputnode = pe.Node(
        niu.IdentityInterface(
            fields=["anat_ref", "anat_valid_list", "anat_realign_xfm", "out_report"]
        ),
        name="outputnode",
    )

    # 0. Denoise and reorient T1w image(s) to RAS and resample to common voxel space
    anat_ref_dimensions = pe.Node(TemplateDimensions(), name="anat_ref_dimensions")
    denoise = pe.MapNode(
        DenoiseImage(noise_model="Rician", num_threads=omp_nthreads),
        iterfield="input_image",
        name="denoise",
    )
    anat_conform = pe.MapNode(Conform(), iterfield="in_file", name="anat_conform")

    # fmt:off
    workflow.connect([
        (inputnode, anat_ref_dimensions, [('anat_files', 't1w_list')]),
        (anat_ref_dimensions, denoise, [('t1w_valid_list', 'input_image')]),
        (anat_ref_dimensions, anat_conform, [
            ('target_zooms', 'target_zooms'),
            ('target_shape', 'target_shape'),
        ]),
        (denoise, anat_conform, [('output_image', 'in_file')]),
        (anat_ref_dimensions, outputnode, [
            ('out_report', 'out_report'),
            ('t1w_valid_list', 'anat_valid_list'),
        ]),
    ])
    # fmt:on

    if num_files == 1:
        get1st = pe.Node(niu.Select(index=[0]), name="get1st")
        outputnode.inputs.anat_realign_xfm = [pkgr("smriprep", "data/itkIdentityTransform.txt")]

        # fmt:off
        workflow.connect([
            (anat_conform, get1st, [('out_file', 'inlist')]),
            (get1st, outputnode, [('out', 'anat_ref')]),
        ])
        # fmt:on
        return workflow

    anat_conform_xfm = pe.MapNode(
        LTAConvert(in_lta="identity.nofile", out_lta=True),
        iterfield=["source_file", "target_file"],
        name="anat_conform_xfm",
    )

    # 1. Template (only if several T1w images)
    # 1a. Correct for bias field: the bias field is an additive factor
    #     in log-transformed intensity units. Therefore, it is not a linear
    #     combination of fields and N4 fails with merged images.
    # 1b. Align and merge if several T1w images are provided
    n4_correct = pe.MapNode(
        N4BiasFieldCorrection(dimension=3, copy_header=True),
        iterfield="input_image",
        name="n4_correct",
        n_procs=1,
    )  # n_procs=1 for reproducibility
    # StructuralReference is fs.RobustTemplate if > 1 volume, copying otherwise
    anat_merge = pe.Node(
        StructuralReference(
            auto_detect_sensitivity=True,
            initial_timepoint=1,  # For deterministic behavior
            intensity_scaling=True,  # 7-DOF (rigid + intensity)
            subsample_threshold=200,
            fixed_timepoint=not longitudinal,
            no_iteration=not longitudinal,
            transform_outputs=True,
        ),
        mem_gb=2 * num_files - 1,
        name="anat_merge",
    )

    # 2. Reorient template to RAS, if needed (mri_robust_template may set to LIA)
    anat_reorient = pe.Node(image.Reorient(), name="anat_reorient")

    merge_xfm = pe.MapNode(
        niu.Merge(2),
        name="merge_xfm",
        iterfield=["in1", "in2"],
        run_without_submitting=True,
    )
    concat_xfms = pe.MapNode(
        ConcatenateXFMs(inverse=True),
        name="concat_xfms",
        iterfield=["in_xfms"],
        run_without_submitting=True,
    )

    def _set_threads(in_list, maximum):
        return min(len(in_list), maximum)

    # fmt:off
    workflow.connect([
        (anat_ref_dimensions, anat_conform_xfm, [('t1w_valid_list', 'source_file')]),
        (anat_conform, anat_conform_xfm, [('out_file', 'target_file')]),
        (anat_conform, n4_correct, [('out_file', 'input_image')]),
        (anat_conform, anat_merge, [
            (('out_file', _set_threads, omp_nthreads), 'num_threads'),
            (('out_file', add_suffix, '_template'), 'out_file')]),
        (n4_correct, anat_merge, [('output_image', 'in_files')]),
        (anat_merge, anat_reorient, [('out_file', 'in_file')]),
        # Combine orientation and template transforms
        (anat_conform_xfm, merge_xfm, [('out_lta', 'in1')]),
        (anat_merge, merge_xfm, [('transform_outputs', 'in2')]),
        (merge_xfm, concat_xfms, [('out', 'in_xfms')]),
        # Output
        (anat_reorient, outputnode, [('out_file', 'anat_ref')]),
        (concat_xfms, outputnode, [('out_xfm', 'anat_realign_xfm')]),
    ])
    # fmt:on
    return workflow


def _pop(inlist):
    if isinstance(inlist, (list, tuple)):
        return inlist[0]
    return inlist


def _aseg_to_three():
    """
    Map FreeSurfer's segmentation onto a brain (3-)tissue segmentation.

    This function generates an index of 255+0 labels and maps them into zero (bg),
    1 (GM), 2 (WM), or 3 (CSF). The new values are set according to BIDS-Derivatives.
    Then the index is populated (e.g., label 3 in the original segmentation maps to label
    1 in the output).
    The `aseg lookup table
    <https://github.com/freesurfer/freesurfer/blob/2beb96c6099d96508246c14a24136863124566a3/distribution/ASegStatsLUT.txt>`__
    is available in the FreeSurfer source.

    """
    import numpy as np

    # Base struct
    aseg_lut = np.zeros((256,), dtype="int")
    # GM
    aseg_lut[3] = 1
    aseg_lut[8:14] = 1
    aseg_lut[17:21] = 1
    aseg_lut[26:40] = 1
    aseg_lut[42] = 1
    aseg_lut[47:73] = 1

    # CSF
    aseg_lut[4:6] = 3
    aseg_lut[14:16] = 3
    aseg_lut[24] = 3
    aseg_lut[43:45] = 3
    aseg_lut[72] = 3

    # WM
    aseg_lut[2] = 2
    aseg_lut[7] = 2
    aseg_lut[16] = 2
    aseg_lut[28] = 2
    aseg_lut[41] = 2
    aseg_lut[46] = 2
    aseg_lut[60] = 2
    aseg_lut[77:80] = 2
    aseg_lut[250:256] = 2
    return tuple(aseg_lut)


def _split_segments(in_file):
    from pathlib import Path
    import numpy as np
    import nibabel as nb

    segimg = nb.load(in_file)
    data = np.int16(segimg.dataobj)
    hdr = segimg.header.copy()
    hdr.set_data_dtype("uint8")

    out_files = []
    for i, label in enumerate(("GM", "WM", "CSF"), 1):
        out_fname = str(Path.cwd() / f"aseg_label-{label}_mask.nii.gz")
        segimg.__class__(data == i, segimg.affine, hdr).to_filename(out_fname)
        out_files.append(out_fname)

    return out_files


def _probseg_fast2bids(inlist):
    """Reorder a list of probseg maps from FAST (CSF, WM, GM) to BIDS (GM, WM, CSF)."""
    return (inlist[1], inlist[2], inlist[0])


def _is_skull_stripped(img):
    """Check if T1w images are skull-stripped."""
    import nibabel as nb
    import numpy as np

    data = nb.load(img).dataobj
    sidevals = (
        np.abs(data[0, :, :]).sum()
        + np.abs(data[-1, :, :]).sum()
        + np.abs(data[:, 0, :]).sum()
        + np.abs(data[:, -1, :]).sum()
        + np.abs(data[:, :, 0]).sum()
        + np.abs(data[:, :, -1]).sum()
    )
    return sidevals < 10<|MERGE_RESOLUTION|>--- conflicted
+++ resolved
@@ -52,7 +52,6 @@
 from niworkflows.anat.ants import init_brain_extraction_wf, init_n4_only_wf
 from ..interfaces import DerivativesDataSink
 from ..utils.misc import apply_lut as _apply_bids_lut, fs_isRunning as _fs_isRunning
-<<<<<<< HEAD
 from .fit.registration import init_register_template_wf
 from .outputs import (
     init_anat_reports_wf,
@@ -66,18 +65,10 @@
 )
 from .surfaces import (
     init_anat_ribbon_wf,
+    init_sphere_reg_wf,
     init_surface_derivatives_wf,
     init_surface_recon_wf,
     init_refinement_wf,
-=======
-from .norm import init_anat_norm_wf
-from .outputs import init_anat_reports_wf, init_anat_derivatives_wf
-from .surfaces import (
-    init_anat_ribbon_wf,
-    init_sphere_reg_wf,
-    init_surface_recon_wf,
-    init_morph_grayords_wf,
->>>>>>> 0f78fa24
 )
 
 LOGGER = logging.getLogger("nipype.workflow")
@@ -85,7 +76,6 @@
 
 def init_anat_preproc_wf(
     *,
-<<<<<<< HEAD
     bids_root: str,
     output_dir: str,
     freesurfer: bool,
@@ -97,8 +87,9 @@
     skull_strip_template: Reference,
     spaces: SpatialReferences,
     precomputed: dict,
-    debug: bool,
     omp_nthreads: int,
+    debug: bool = False,
+    sloppy: bool = False,
     cifti_output: ty.Literal["91k", "170k", False] = False,
     name: str = "anat_preproc_wf",
     skull_strip_fixed_seed: bool = False,
@@ -128,7 +119,6 @@
                 skull_strip_template=Reference('OASIS30ANTs'),
                 spaces=SpatialReferences(spaces=['MNI152NLin2009cAsym', 'fsaverage5']),
                 precomputed={},
-                debug=False,
                 omp_nthreads=1,
             )
 
@@ -160,10 +150,12 @@
     precomputed : :obj:`dict`
         Dictionary mapping output specification attribute names and
         paths to precomputed derivatives.
+    omp_nthreads : :obj:`int`
+        Maximum number of threads an individual process may use
     debug : :obj:`bool`
         Enable debugging outputs
-    omp_nthreads : :obj:`int`
-        Maximum number of threads an individual process may use
+    sloppy: :obj:`bool`
+        Quick, impercise operations. Used to decrease workflow duration.
     name : :obj:`str`, optional
         Workflow name (default: anat_fit_wf)
     skull_strip_fixed_seed : :obj:`bool`
@@ -255,6 +247,7 @@
         t2w=t2w,
         precomputed=precomputed,
         debug=debug,
+        sloppy=sloppy,
         omp_nthreads=omp_nthreads,
         skull_strip_fixed_seed=skull_strip_fixed_seed,
     )
@@ -353,29 +346,11 @@
     skull_strip_template: Reference,
     spaces: SpatialReferences,
     precomputed: dict,
-    debug: bool,
     omp_nthreads: int,
+    debug: bool = False,
+    sloppy: bool = False,
     name="anat_fit_wf",
     skull_strip_fixed_seed: bool = False,
-=======
-    bids_root,
-    freesurfer,
-    hires,
-    longitudinal,
-    t1w,
-    t2w,
-    omp_nthreads,
-    output_dir,
-    skull_strip_mode,
-    skull_strip_template,
-    spaces,
-    cifti_output=False,
-    debug=False,
-    sloppy=False,
-    existing_derivatives=None,
-    name="anat_preproc_wf",
-    skull_strip_fixed_seed=False,
->>>>>>> 0f78fa24
 ):
     """
     Stage the anatomical preprocessing steps of *sMRIPrep*.
@@ -410,6 +385,7 @@
                 spaces=SpatialReferences(spaces=['MNI152NLin2009cAsym', 'fsaverage5']),
                 precomputed={},
                 debug=False,
+                sloppy=False,
                 omp_nthreads=1,
             )
 
@@ -441,15 +417,12 @@
     precomputed : :obj:`dict`
         Dictionary mapping output specification attribute names and
         paths to precomputed derivatives.
+    omp_nthreads : :obj:`int`
+        Maximum number of threads an individual process may use
     debug : :obj:`bool`
         Enable debugging outputs
-<<<<<<< HEAD
-    omp_nthreads : :obj:`int`
-        Maximum number of threads an individual process may use
-=======
     sloppy: :obj:`bool`
         Quick, impercise operations. Used to decrease workflow duration.
->>>>>>> 0f78fa24
     name : :obj:`str`, optional
         Workflow name (default: anat_fit_wf)
     skull_strip_fixed_seed : :obj:`bool`
@@ -540,7 +513,6 @@
     )
     outputnode = pe.Node(
         niu.IdentityInterface(
-<<<<<<< HEAD
             fields=[
                 # Primary derivatives
                 "t1w_preproc",
@@ -557,11 +529,9 @@
                 "subjects_dir",
                 "subject_id",
                 "t1w_valid_list",
+                # Temporary until moved into apply workflow
+                "sphere_reg_fsLR",
             ]
-=======
-            fields=["template", "subjects_dir", "subject_id", "t2w_preproc", "sphere_reg_fsLR"]
-            + get_outputnode_spec()
->>>>>>> 0f78fa24
         ),
         name="outputnode",
     )
@@ -705,7 +675,7 @@
                 template_spec=skull_strip_template.spec,
                 atropos_use_random_seed=not skull_strip_fixed_seed,
                 omp_nthreads=omp_nthreads,
-                normalization_quality="precise" if not debug else "testing",
+                normalization_quality="precise" if not sloppy else "testing",
             )
             # fmt:off
             workflow.connect([
@@ -868,17 +838,12 @@
     if templates:
         LOGGER.info(f"Stage 4: Preparing normalization workflow for {templates}")
         register_template_wf = init_register_template_wf(
-            debug=debug,
+            sloppy=sloppy,
             omp_nthreads=omp_nthreads,
-<<<<<<< HEAD
             templates=templates,
-=======
-            normalization_quality="precise" if not sloppy else "testing",
->>>>>>> 0f78fa24
         )
         ds_template_registration_wf = init_ds_template_registration_wf(output_dir=output_dir)
 
-<<<<<<< HEAD
         # fmt:off
         workflow.connect([
             (inputnode, register_template_wf, [('roi', 'inputnode.lesion_mask')]),
@@ -899,14 +864,6 @@
         # fmt:on
     if found_xfms:
         LOGGER.info(f"Stage 4: Found pre-computed registrations for {found_xfms}")
-=======
-    # 4. Spatial normalization
-    anat_norm_wf = init_anat_norm_wf(
-        sloppy=sloppy,
-        omp_nthreads=omp_nthreads,
-        templates=spaces.get_spaces(nonstandard=False, dim=(3,)),
-    )
->>>>>>> 0f78fa24
 
     # Do not attempt refinement (Stage 6, below)
     if have_mask or not freesurfer:
@@ -938,6 +895,8 @@
         hires=hires,
         precomputed=precomputed,
     )
+
+    sphere_reg_wf = init_sphere_reg_wf(name="sphere_reg_wf")
 
     # fmt:off
     workflow.connect([
@@ -953,9 +912,17 @@
         (fs_isrunning, surface_recon_wf, [('out', 'inputnode.subjects_dir')]),
         (anat_validate, surface_recon_wf, [('out_file', 'inputnode.t1w')]),
         (t1w_buffer, surface_recon_wf, [('t1w_brain', 'inputnode.skullstripped_t1')]),
+        (surface_recon_wf, sphere_reg_wf, [
+            ('outputnode.subject_id', 'inputnode.subject_id'),
+            ('outputnode.subjects_dir', 'inputnode.subjects_dir'),
+        ]),
         (surface_recon_wf, outputnode, [
             ('outputnode.subjects_dir', 'subjects_dir'),
             ('outputnode.subject_id', 'subject_id'),
+        ]),
+        (sphere_reg_wf, outputnode, [
+            ('outputnode.sphere_reg', 'sphere_reg'),
+            ('outputnode.sphere_reg_fsLR', 'sphere_reg_fsLR'),
         ]),
     ])
     # fmt:on
@@ -990,7 +957,6 @@
         refinement_wf = init_refinement_wf()
         applyrefined = pe.Node(fsl.ApplyMask(), name="applyrefined")
 
-<<<<<<< HEAD
         # fmt:off
         workflow.connect([
             (surface_recon_wf, refinement_wf, [
@@ -1010,14 +976,6 @@
         # fmt:on
     else:
         LOGGER.info("Found brain mask - skipping Stage 6")
-=======
-    # 5. Surface reconstruction (--fs-no-reconall not set)
-    surface_recon_wf = init_surface_recon_wf(
-        name="surface_recon_wf", omp_nthreads=omp_nthreads, hires=hires
-    )
-    applyrefined = pe.Node(fsl.ApplyMask(), name="applyrefined")
-    sphere_reg_wf = init_sphere_reg_wf(name="sphere_reg_wf")
->>>>>>> 0f78fa24
 
     if t2w and not have_t2w:
         LOGGER.info("Stage 7: Creating T2w template")
@@ -1073,96 +1031,9 @@
                 (('outputnode.bias_corrected', _pop), 'reference_image'),
             ]),
             (t2wtot1w_xfm, t2w_resample, [('out_xfm', 'transforms')]),
-<<<<<<< HEAD
             (inputnode, ds_t2w_preproc, [('t2w', 'source_file')]),
             (t2w_resample, ds_t2w_preproc, [('output_image', 'in_file')]),
             (ds_t2w_preproc, outputnode, [('out_file', 't2w_preproc')]),
-=======
-            (t2w_resample, outputnode, [('output_image', 't2w_preproc')]),
-        ])
-        # fmt:on
-
-    # Anatomical ribbon file using HCP signed-distance volume method
-    anat_ribbon_wf = init_anat_ribbon_wf()
-    # fmt:off
-    workflow.connect([
-        (inputnode, fs_isrunning, [
-            ('subjects_dir', 'subjects_dir'),
-            ('subject_id', 'subject_id')]),
-        (inputnode, surface_recon_wf, [
-            ('t2w', 'inputnode.t2w'),
-            ('flair', 'inputnode.flair'),
-            ('subject_id', 'inputnode.subject_id')]),
-        (fs_isrunning, surface_recon_wf, [('out', 'inputnode.subjects_dir')]),
-        (anat_validate, surface_recon_wf, [('out_file', 'inputnode.t1w')]),
-        (brain_extraction_wf, surface_recon_wf, [
-            (('outputnode.out_file', _pop), 'inputnode.skullstripped_t1'),
-            ('outputnode.out_segm', 'inputnode.ants_segs'),
-            (('outputnode.bias_corrected', _pop), 'inputnode.corrected_t1')]),
-        (brain_extraction_wf, applyrefined, [
-            (('outputnode.bias_corrected', _pop), 'in_file')]),
-        (surface_recon_wf, applyrefined, [
-            ('outputnode.out_brainmask', 'mask_file')]),
-        (surface_recon_wf, outputnode, [
-            ('outputnode.subjects_dir', 'subjects_dir'),
-            ('outputnode.subject_id', 'subject_id'),
-            ('outputnode.t1w2fsnative_xfm', 't1w2fsnative_xfm'),
-            ('outputnode.fsnative2t1w_xfm', 'fsnative2t1w_xfm'),
-            ('outputnode.surfaces', 'surfaces'),
-            ('outputnode.morphometrics', 'morphometrics'),
-            ('outputnode.out_aseg', 't1w_aseg'),
-            ('outputnode.out_aparc', 't1w_aparc')]),
-        (surface_recon_wf, anat_ribbon_wf, [
-            ('outputnode.surfaces', 'inputnode.surfaces'),
-            ('outputnode.out_brainmask', 'inputnode.t1w_mask')]),
-        (anat_ribbon_wf, outputnode, [
-            ("outputnode.anat_ribbon", "anat_ribbon")]),
-        (applyrefined, buffernode, [('out_file', 't1w_brain')]),
-        (surface_recon_wf, sphere_reg_wf, [
-            ('outputnode.subject_id', 'inputnode.subject_id'),
-            ('outputnode.subjects_dir', 'inputnode.subjects_dir'),
-        ]),
-        (sphere_reg_wf, outputnode, [
-            ('outputnode.sphere_reg', 'sphere_reg'),
-            ('outputnode.sphere_reg_fsLR', 'sphere_reg_fsLR'),
-        ]),
-        (surface_recon_wf, buffernode, [
-            ('outputnode.out_brainmask', 't1w_mask')]),
-        (surface_recon_wf, anat_reports_wf, [
-            ('outputnode.subject_id', 'inputnode.subject_id'),
-            ('outputnode.subjects_dir', 'inputnode.subjects_dir')]),
-        (surface_recon_wf, anat_derivatives_wf, [
-            ('outputnode.out_aseg', 'inputnode.t1w_fs_aseg'),
-            ('outputnode.out_aparc', 'inputnode.t1w_fs_aparc'),
-        ]),
-        (outputnode, anat_derivatives_wf, [
-            ('t1w2fsnative_xfm', 'inputnode.t1w2fsnative_xfm'),
-            ('fsnative2t1w_xfm', 'inputnode.fsnative2t1w_xfm'),
-            ('surfaces', 'inputnode.surfaces'),
-            ('morphometrics', 'inputnode.morphometrics'),
-            ('sphere_reg', 'inputnode.sphere_reg'),
-            ('sphere_reg_fsLR', 'inputnode.sphere_reg_fsLR'),
-        ]),
-        (anat_ribbon_wf, anat_derivatives_wf, [
-            ("outputnode.anat_ribbon", "inputnode.anat_ribbon"),
-        ]),
-    ])
-    # fmt:on
-
-    if cifti_output:
-        morph_grayords_wf = init_morph_grayords_wf(grayord_density=cifti_output)
-        anat_derivatives_wf.get_node('inputnode').inputs.cifti_density = cifti_output
-        # fmt:off
-        workflow.connect([
-            (surface_recon_wf, morph_grayords_wf, [
-                ('outputnode.subject_id', 'inputnode.subject_id'),
-                ('outputnode.subjects_dir', 'inputnode.subjects_dir'),
-            ]),
-            (morph_grayords_wf, anat_derivatives_wf, [
-                ("outputnode.cifti_morph", "inputnode.cifti_morph"),
-                ("outputnode.cifti_metadata", "inputnode.cifti_metadata"),
-            ]),
->>>>>>> 0f78fa24
         ])
         # fmt:on
     elif not t2w:
