[metadata]
url = https://github.com/poldracklab/smriprep
author = The CRN developers
author_email = code@oscaresteban.es
maintainer = Oscar Esteban
maintainer_email = code@oscaresteban.es
description = sMRIPrep (Structural MRI PREProcessing) pipeline
long_description = file:README.rst
long_description_content_type = text/x-rst; charset=UTF-8
license = 3-clause BSD
classifiers =
    Development Status :: 4 - Beta
    Intended Audience :: Science/Research
    Topic :: Scientific/Engineering :: Image Recognition
    License :: OSI Approved :: BSD License
    Programming Language :: Python :: 3.5
    Programming Language :: Python :: 3.6
    Programming Language :: Python :: 3.7

[options]
python_requires = >=3.5
install_requires =
    indexed_gzip >= 0.8.8
    lockfile
    matplotlib >= 2.2.0
    nibabel ~= 3.0.0rc1
    nipype >= 1.3.1
<<<<<<< HEAD
    niworkflows @ git+https://github.com/poldracklab/niworkflows.git@0421e6f809ee271ae7cf755ee1838b0fdefeb74d
=======
    niworkflows >= 1.1.4
>>>>>>> 2c8fe8ea
    numpy
    packaging
    pybids ~= 0.9.4
    pyyaml
    templateflow ~= 0.4.2rc
test_requires =
    coverage
    codecov
    pytest
packages = find:

[options.exclude_package_data]
* = tests

[options.extras_require]
datalad = datalad
doc =
    nbsphinx
    packaging
    pydot >= 1.2.3
    pydotplus
    sphinx >= 2.1.2
    sphinx-argparse
    sphinx_rtd_theme
    sphinxcontrib-apidoc ~= 0.3.0
    sphinxcontrib-napoleon
    sphinxcontrib-versioning
docs =
    %(doc)s
duecredit = duecredit
resmon = psutil >= 5.4.0
style =
    flake8
test =
    coverage
    codecov
    pytest
    pytest-cov
tests =
    %(test)s
all =
    %(datalad)s
    %(doc)s
    %(duecredit)s
    %(resmon)s
    %(test)s

[options.package_data]
smriprep =
    VERSION
    data/boilerplate.bib
    data/itkIdentityTransform.txt
    data/reports/config.json
    data/reports/report.tpl

[options.entry_points]
console_scripts =
    smriprep=smriprep.cli.run:main

[versioneer]
VCS = git
style = pep440
versionfile_source = smriprep/_version.py
versionfile_build = smriprep/_version.py
tag_prefix =
parentdir_prefix =

[flake8]
max-line-length = 99
doctests = False
exclude=*build/
per-file-ignores =
    **/__init__.py : F401
    docs/conf.py : E265

[tool:pytest]
norecursedirs = .git
addopts = -svx --doctest-modules
doctest_optionflags = ALLOW_UNICODE NORMALIZE_WHITESPACE
env =
    PYTHONHASHSEED=0
filterwarnings =
    ignore::DeprecationWarning

[coverage:run]
branch = True
source = smriprep
omit =
    */tests/*
relative_files = True

[coverage:paths]
source =
    smriprep/
    */site-packages/smriprep<|MERGE_RESOLUTION|>--- conflicted
+++ resolved
@@ -25,11 +25,7 @@
     matplotlib >= 2.2.0
     nibabel ~= 3.0.0rc1
     nipype >= 1.3.1
-<<<<<<< HEAD
-    niworkflows @ git+https://github.com/poldracklab/niworkflows.git@0421e6f809ee271ae7cf755ee1838b0fdefeb74d
-=======
     niworkflows >= 1.1.4
->>>>>>> 2c8fe8ea
     numpy
     packaging
     pybids ~= 0.9.4
